--- conflicted
+++ resolved
@@ -18,14 +18,9 @@
 import signal
 import re
 
-<<<<<<< HEAD
+from ion.services.mi.protocol_param_dict import ProtocolParameterDict
+from ion.services.mi.exceptions import InstrumentTimeoutException
 from ion.services.mi.exceptions import InstrumentProtocolException
-from ion.services.mi.exceptions import InstrumentTimeoutException
-from ion.services.mi.exceptions import InstrumentStateException
-from ion.services.mi.exceptions import InstrumentConnectionException
-from ion.services.mi.instrument_connection import IInstrumentConnection
-from ion.services.mi.common import InstErrorCode, EventKey, BaseEnum
-from ion.services.mi.logger_process import EthernetDeviceLogger, LoggerClient
 
 mi_logger = logging.getLogger('mi_logger')
 
@@ -33,225 +28,19 @@
     """The methods of connecting to a device"""
     ETHERNET = 'ethernet'
     SERIAL = 'serial'
-
-class ParameterDictVal(object):
-    """
-    """
-    def __init__(self, name, pattern, f_getval, f_format, value=None):
-        """
-        """
-        self.name = name
-        self.pattern = pattern
-        self.regex = re.compile(pattern)
-        self.f_getval = f_getval
-        self.f_format = f_format
-        self.value = value
-
-    def update(self, input):
-        """
-        @retval The name of the parameter set if one was set, False otherwise
-        """
-        match = self.regex.match(input)
-        if match:
-            self.value = self.f_getval(match)
-            mi_logger.debug('Updated parameter %s=%s', self.name, str(self.value))
-            return self.name
-        else: return False
-
-
-=======
-from ion.services.mi.protocol_param_dict import ProtocolParameterDict
-from ion.services.mi.exceptions import TimeoutError
-from ion.services.mi.exceptions import ProtocolError
-
-mi_logger = logging.getLogger('mi_logger')
-
->>>>>>> b17dd37a
+    
 class InstrumentProtocol(object):
     """
     Base instrument protocol class.
-    """
-<<<<<<< HEAD
-    @todo Move this into the driver state machine?
-    """
-    
-    def initialize(self, *args, **kwargs):
-        """
-        Reset this device channel to an unconnected, unconfigured state.
-        @retval InstErrorCode.OK or some other code if an error occurs.
-        """
-        mi_logger.info('Resetting logger and logger_client to None')
-        self._logger = None
-        self._logger_client = None
-
-        return InstErrorCode.OK
-    
-    def configure(self, config, *args, **kwargs):
-        """
-        Configure this device channel.
-        @param config The configuration
-        @retval InstErrorCode.OK or some other code if an error occurs.
-        @throws InstrumentConnectionException
-        """
-        mi_logger.info('Configuring for device comms.')
-
-        method = config['method']
-                
-        if method == InterfaceType.ETHERNET:
-            device_addr = config['device_addr']
-            device_port = config['device_port']
-            server_addr = config['server_addr']
-            server_port = config['server_port']
-            self._logger = EthernetDeviceLogger(device_addr, device_port,
-                                            server_port)
-            self._logger_client = LoggerClient(server_addr, server_port)
-        
-        elif method == InterfaceType.SERIAL:
-            # The config dict does not have a valid connection method.
-            raise InstrumentConnectionException()
-                
-        else:
-            # The config dict does not have a valid connection method.
-            raise InstrumentConnectionException()
-
-        return InstErrorCode.OK
-    
-    def connect(self, *args, **kwargs):
-        """Connect via the instrument connection object
-        
-        @param args connection arguments
-        @retval InstErrorCode.OK or some other code if an error occurs.
-        @throws InstrumentConnectionException
-        """
-        mi_logger.info('Connecting to device channel')
-=======
-    
+    """    
     def __init__(self, driver_event):
         """
         Base constructor.
         @param driver_event The callback for asynchronous driver events.
         """
->>>>>>> b17dd37a
-        
         # Event callback to send asynchronous events to the agent.
         self._driver_event = driver_event
 
-<<<<<<< HEAD
-        # TODO return InstErrorCode.OK to comply with pydoc above OR adjust
-        # the whole specification of return value consistently.
-        return logger_pid
-        
-    def disconnect(self, *args, **kwargs):
-        """Disconnect via the instrument connection object
-
-        @retval InstErrorCode.OK or some other code if an error occurs.
-        @throws InstrumentConnectionException
-        """
-        mi_logger.info('Disconnecting from device.')
-        self.detach()
-        self._logger.stop()
-
-        return InstErrorCode.OK
-    
-    def attach(self, *args, **kwargs):
-        """
-        ...
-        @retval InstErrorCode.OK or some other code if an error occurs.
-        """
-        mi_logger.info('Attaching to device.')        
-        self._logger_client.init_comms(self._got_data)
-
-        return InstErrorCode.OK
-    
-    def detach(self, *args, **kwargs):
-        """
-        ...
-        @retval InstErrorCode.OK or some other code if an error occurs.
-        """
-        mi_logger.info('Detaching from device.')
-        self._logger_client.stop_comms()
-
-        return InstErrorCode.OK
-        
-    def reset(self, *args, **kwargs):
-        """Reset via the instrument connection object"""
-        # Call logger reset here.
-        pass
-        
-    ########################################################################
-    # Protocol command interface.
-    ########################################################################
-        
-    def get(self, params, *args, **kwargs):
-        """Get some parameters
-        
-        @param params A list of parameters to fetch. These must be in the
-        fetchable parameter list, for example
-          [MyParam.PARAM1, MyParam.PARAM5]
-        @retval results A dict of the parameters that were queried, for
-        example:
-          {MyParam.PARAM1: param1Val, MyParam.PARAM5: param5Val}
-        @throws InstrumentProtocolException Confusion dealing with the
-        physical device
-        @throws InstrumentStateException Unable to handle current or future
-        state properly
-        @throws InstrumentTimeoutException Timeout
-        """
-        pass
-    
-    def set(self, params, *args, **kwargs):
-        """Sets parameters for this protocol.
-
-        @param params a dict of p:v entries indicating the value v for each
-        desired parameter p.
-        
-        @throws InstrumentProtocolException Confusion dealing with the
-        physical device
-        @throws InstrumentStateException Unable to handle current or future
-        state properly
-        @throws InstrumentTimeoutException Timeout
-        """
-        pass
-
-    def execute(self, *args, **kwargs):
-        """Execute a command
-        
-        @param command A single command as a list with the command ID followed
-        by the parameters for that command
-        @throws InstrumentProtocolException Confusion dealing with the
-        physical device
-        @throws InstrumentStateException Unable to handle current or future
-        state properly
-        @throws InstrumentTimeoutException Timeout
-        """
-        pass
-    
-    def execute_direct(self, *args, **kwargs):
-        """
-        """
-        pass
-            
-    ########################################################################
-    # TBD.
-    ########################################################################
-
-    def get_resource_commands(self):
-        """
-        Gets the list of commands associated with this protocol.
-        """
-        return [cmd for cmd in dir(self) if cmd.startswith('execute_')]
-
-    def get_resource_params(self):
-        """
-        Gets the list of parameters associated with this protocol.
-        """
-        return self._get_param_dict_names()
-
-    def get_capabilities(self):
-        """
-        """
-        pass
-=======
         # The connection used to talk to the device.
         self._connection = None
         
@@ -260,18 +49,6 @@
         
         # The parameter dictionary.
         self._param_dict = ProtocolParameterDict()
->>>>>>> b17dd37a
-
-    def get_current_state(self):
-        """
-        Gets the current state of this protocol.
-        """
-        #
-        # TODO harmonize the concepts "driver state" and "protocol state"
-        # -- these are not clearly separated, if that's what we should do.
-        #
-        # By default, get the current state
-        return self._fsm.get_current_state()
 
     ########################################################################
     # Helper methods
@@ -282,39 +59,6 @@
        Defined in subclasses.
        """
        pass
-<<<<<<< HEAD
-
-    def announce_to_driver(self, type, error_code=None, msg=None):
-        """
-        Announce an event to the driver via the callback
-        
-        @param type The DriverAnnouncement enum type of the event
-        @param args Any arguments involved
-        @param msg A message to be included
-        @todo Clean this up, promote to InstrumentProtocol?
-        """
-        assert type != None
-        event = {EventKey:type}
-        
-        if error_code:
-            event.update({EventKey.ERROR_CODE:error_code})
-        if msg:
-            event.update({EventKey.MESSAGE:msg})
-        
-        mi_logger.debug("Sending event announcement: %s", event)     
-        self.send_event(event)
-
-class BinaryInstrumentProtocol(InstrumentProtocol):
-    """Instrument protocol description for a binary-based instrument
-    
-    This class wraps standard protocol operations with methods to pack
-    commands into the binary structures that they need to be in for the
-    instrument to operate on them.
-    @todo Consider removing this class if insufficient parameterization of
-    message packing is done
-    """
-=======
->>>>>>> b17dd37a
     
     def get_current_state(self):
         """
@@ -357,25 +101,15 @@
 
         # Handlers to build commands.
         self._build_handlers = {}
-<<<<<<< HEAD
+
+        # Handlers to parse responses.
         self._response_handlers = {}
-        self._parameters = {}
-        
+
         self._last_data_receive_timestamp = None
-                   
-    ########################################################################
-    # Incomming data callback.
+
+    ########################################################################
+    # Command build and response parse handlers.
     ########################################################################            
-
-    def _add_build_handler(self, cmd, func):
-        """
-        Insert a handler class responsible for building a command to send to
-        the instrument.
-        
-        @param cmd The high level key of the command to build for.
-        """
-        self._build_handlers[cmd] = func
-                
     def _add_response_handler(self, cmd, func, state=None):
         """
         Insert a handler class responsible for handling the response to a
@@ -391,42 +125,6 @@
             self._response_handlers[cmd] = func
         else:            
             self._response_handlers[(state, cmd)] = func
-                
-    def _get_response_handler(self, cmd):
-        """
-        Get the response handler if there is one. Start by looking for one with
-        the specific state we are in. Failing that, look for anyone for the
-        command, then return None failing that.
-        
-        @param cmd The command to be looking for a handler of
-        @retval None if no state handler found, otherwise, the function of the
-        best state handler.
-        """
-        mi_logger.debug("Looking up response handler with state: %s, cmd: %s",
-                        self._fsm.get_current_state(), cmd)
-        handler = self._response_handlers.get((self._fsm.get_current_state(), cmd), None)
-        if (handler == None):
-            handler = self._response_handlers.get(cmd, None)
-            
-        return handler
-    
-    def _got_data(self, data):
-        """
-        """
-        # Update the line and prompt buffers.
-        self._linebuf += data        
-        self._promptbuf += data
-        self._last_data_received_timestamp = time.time()
-
-=======
-        
-        # Handlers to parse responses.
-        self._response_handlers = {}
-        
->>>>>>> b17dd37a
-    ########################################################################
-    # Command build and response parse handlers.
-    ########################################################################            
                    
     def _add_build_handler(self, cmd, func):
         """
@@ -436,7 +134,6 @@
         """
         self._build_handlers[cmd] = func
         
-<<<<<<< HEAD
     def _get_response(self, timeout=10, expected_prompt=None):
         """
         Get a response from the instrument
@@ -445,22 +142,6 @@
         @param expected_prompt Only consider the specific expected prompt as
         presented by this string
         @throw InstrumentProtocolExecption on timeout
-=======
-    def _add_response_handler(self, cmd, func):
-        """
-        Add a response parsing function.
-        @param The device command to build.
-        @func The function that parses the response.
-        """
-        self._response_handlers[cmd] = func
-                   
-    def _get_response(self, timeout):
-        """
-        Wait for and retrieve a command response.
-        @param timeout the timeout to wait for a response.
-        @retval (prompt, repsponse) tuple.
-        @raises TimeoutError if the reponse did not occur in time.
->>>>>>> b17dd37a
         """
         # Grab time for timeout and wait for prompt.
         starttime = time.time()
@@ -472,61 +153,37 @@
             prompt_list = [expected_prompt]            
         
         while True:
-<<<<<<< HEAD
             for item in prompt_list:
-#                mi_logger.debug("*** prompt_buf: [%s], linebuf: [%s], item: %s",
-#                                self._promptbuf, self._linebuf, item)
-=======
-            
-            for item in self._prompts.list():
->>>>>>> b17dd37a
+
                 if self._promptbuf.endswith(item):
                     return (item, self._linebuf)
                 else:
                     time.sleep(.1)
             if time.time() > starttime + timeout:
-                raise TimeoutError()
+                raise InstrumentTimeoutException()
                
     def _do_cmd_resp(self, cmd, *args, **kwargs):
         """
-<<<<<<< HEAD
-        Issue a command to the instrument after a wake up and clearing of
-        buffers. Find the response handler, handle the response, and return it.
-        
-        @param cmd The high level command to issue
-        @param args Arguments for the command
-        @param kwargs timeout if one exists, defaults to 10,
-        @param kwargs expected_prompt string to feed into _get_response
-        @param kwargs write_delay float of seconds to delay between sends
-        @retval resp_result The response handler's return value
-        @throw InstrumentProtocolException Bad command
-        @throw InstrumentTimeoutException Timeout
-=======
         Perform a command-response on the device.
         @param cmd The command to execute.
         @param args positional arguments to pass to the build handler.
         @param timeout=timeout optional wakeup and command timeout.
         @retval resp_result The (possibly parsed) response result.
-        @raises TimeoutError if the reponse did not occur in time.
-        @raises ProtocolError if command could not be built or if response
+        @raises InstrumentTimeoutException if the reponse did not occur in time.
+        @raises InstrumentProtocolException if command could not be built or if response
         was not recognized.
->>>>>>> b17dd37a
         """
         
         # Get timeout and initialize response.
         timeout = kwargs.get('timeout', 10)
-<<<<<<< HEAD
         expected_prompt = kwargs.get('expected_prompt', None)
         write_delay = kwargs.get('write_delay', 0)
         retval = None
-=======
-        resp_result = None
->>>>>>> b17dd37a
         
         # Get the build handler.
         build_handler = self._build_handlers.get(cmd, None)
         if not build_handler:
-            raise ProtocolError('Cannot build command: %s' % cmd)
+            raise InstrumentProtocolException('Cannot build command: %s' % cmd)
         
         cmd_line = build_handler(cmd, *args)
         
@@ -538,60 +195,35 @@
         self._promptbuf = ''
 
         # Send command.
-<<<<<<< HEAD
         mi_logger.debug('_do_cmd_resp: %s, timeout=%s, write_delay=%s,',
                         repr(cmd_line), timeout, write_delay)
-=======
-        mi_logger.debug('_do_cmd_resp: %s', repr(cmd_line))
-        self._connection.send(cmd_line)
->>>>>>> b17dd37a
-
         if (write_delay == 0):
-            self._logger_client.send(cmd_line)
+            self._connection.send(cmd_line)
         else:
             for char in cmd_line:
-                self._logger_client.send(char)
+                self._connection.send(char)
                 time.sleep(write_delay)
-                
-<<<<<<< HEAD
+
         # Wait for the prompt, prepare result and return, timeout exception
         (prompt, result) = self._get_response(timeout,
                                               expected_prompt=expected_prompt)
-        resp_handler = self._get_response_handler(cmd)
+        resp_handler = self._response_handlers.get(cmd, None)
         resp_result = None
         if resp_handler:
             resp_result = resp_handler(result, prompt)
         
-=======
-        resp_handler = self._response_handlers.get(cmd, None)
-        if resp_handler:
-            resp_result = resp_handler(result, prompt)
-        else:
-            resp_result = result
-
->>>>>>> b17dd37a
         return resp_result
             
     def _do_cmd_no_resp(self, cmd, *args, **kwargs):
         """
-<<<<<<< HEAD
         Issue a command to the instrument after a wake up and clearing of
         buffers. No response is handled as a result of the command.
         
-        @param cmd The high level command to issue
-        @param args Arguments for the command
-        @param kwargs timeout if one exists, defaults to 10
-        @param kwargs write_delay float of seconds to delay between sends
-        @throw InstrumentProtocolException Bad command
-        @throw InstrumentTimeoutException Timeout
-=======
-        Perform a command without response on the device.
         @param cmd The command to execute.
         @param args positional arguments to pass to the build handler.
         @param timeout=timeout optional wakeup timeout.
-        @raises TimeoutError if the reponse did not occur in time.
-        @raises ProtocolError if command could not be built.        
->>>>>>> b17dd37a
+        @raises InstrumentTimeoutException if the reponse did not occur in time.
+        @raises InstrumentProtocolException if command could not be built.        
         """
         timeout = kwargs.get('timeout', 10)
         write_delay = kwargs.get('write_delay', 0)
@@ -599,12 +231,7 @@
         
         build_handler = self._build_handlers.get(cmd, None)
         if not build_handler:
-<<<<<<< HEAD
             raise InstrumentProtocolException(InstErrorCode.BAD_DRIVER_COMMAND)
-=======
-            raise ProtocolError('Cannot build command: %s' % cmd)
-        
->>>>>>> b17dd37a
         cmd_line = build_handler(cmd, *args)
         
         # Wakeup the device, timeout exception as needed
@@ -615,36 +242,17 @@
         self._promptbuf = ''
 
         # Send command.
-<<<<<<< HEAD
         mi_logger.debug('_do_cmd_no_resp: %s, timeout=%s', repr(cmd_line), timeout)
         if (write_delay == 0):
-            self._logger_client.send(cmd_line)
+            self._connection.send(cmd_line)
         else:
             for char in cmd_line:
-                self._logger_client.send(char)
+                self._connection.send(char)
                 time.sleep(write_delay)
-
-        return InstErrorCode.OK
-
-    ########################################################################
-    # Parameter dict helpers.
-    ########################################################################    
-
-    def _add_param_dict(self, name, pattern, f_getval, f_format, value=None):
-        """
-        """
-        self._parameters[name] = ParameterDictVal(name, pattern, f_getval,
-                            f_format, value)
-=======
-        mi_logger.debug('_do_cmd_no_resp: %s', repr(cmd_line))
-        self._connection.send(cmd_line)        
->>>>>>> b17dd37a
     
     ########################################################################
     # Incomming data callback.
     ########################################################################            
-
-                
     def got_data(self, data):
         """
        Called by the instrument connection when data is available.
@@ -654,6 +262,7 @@
         # Update the line and prompt buffers.
         self._linebuf += data        
         self._promptbuf += data
+        self._last_data_received_timestamp = time.time()
 
     ########################################################################
     # Wakeup helpers.
@@ -671,28 +280,10 @@
         Clear buffers and send a wakeup command to the instrument
         @param timeout The timeout to wake the device.
         @param delay The time to wait between consecutive wakeups.
-        @throw TimeoutError if the device could not be woken.
-        """
-<<<<<<< HEAD
-        for (name, val) in self._parameters.iteritems():
-            name_set = val.update(input)
-            if name_set:
-                return name_set
-            
-    def _format_param_dict(self, name, val):
-        """
-        """
-        return self._parameters[name].f_format(val)
-
-    def _build_simple_command(self, command):
-        """
-        Build a very simple command string consisting of the command and the
-        newline associated with this class. This is intended to be extended as
-        needed by subclasses.
-=======
+        @throw InstrumentTimeoutException if the device could not be woken.
+        """
         # Clear the prompt buffer.
         self._promptbuf = ''
->>>>>>> b17dd37a
         
         # Grab time for timeout.
         starttime = time.time()
@@ -709,7 +300,7 @@
                     return item
 
             if time.time() > starttime + timeout:
-                raise TimeoutError()
+                raise InstrumentTimeoutException()
 
     def _wakeup_until(self, timeout, desired_prompt, delay=1, no_tries=5):
         """
@@ -719,8 +310,8 @@
         @desired_prompt Continue waking until this prompt is seen.
         @delay Time to wake between consecutive wakeups.
         @no_tries Maximum number of wakeup tries to see desired prompt.
-        @raises TimeoutError if device could not be woken.
-        @raises ProtocolError if the deisred prompt is not seen in the
+        @raises InstrumentTimeoutException if device could not be woken.
+        @raises InstrumentProtocolException if the deisred prompt is not seen in the
         maximum number of attempts.
         """
         count = 0
@@ -732,4 +323,4 @@
                 time.sleep(delay)
                 count += 1
                 if count >= no_tries:
-                    raise ProtocolError('Incorrect prompt.')+                    raise InstrumentProtocolException('Incorrect prompt.')