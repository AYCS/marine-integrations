"""
@package mi.dataset.driver.moas.gl.flord.test.test_driver
@file marine-integrations/mi/dataset/driver/moas/gl/flord/test/test_driver.py
@author Bill French
@brief Test cases for glider ctd data

USAGE:
 Make tests verbose and provide stdout
   * From the IDK
       $ bin/dsa/test_driver
       $ bin/dsa/test_driver -i [-t testname]
       $ bin/dsa/test_driver -q [-t testname]
"""

__author__ = 'Bill French'
__license__ = 'Apache 2.0'

import gevent
import unittest
import os
import hashlib

from nose.plugins.attrib import attr
from mock import Mock

from mi.core.log import get_logger ; log = get_logger()

from exceptions import Exception

from mi.idk.dataset.unit_test import DataSetTestCase
from mi.idk.dataset.unit_test import DataSetIntegrationTestCase
from mi.idk.dataset.unit_test import DataSetQualificationTestCase

from mi.idk.exceptions import SampleTimeout

from mi.dataset.dataset_driver import DataSourceConfigKey, DataSetDriverConfigKeys
from mi.dataset.dataset_driver import DriverParameter
from mi.dataset.driver.moas.gl.flord.driver import FLORDDataSetDriver

from mi.dataset.parser.glider import GgldrFlordDelayedDataParticle
from pyon.agent.agent import ResourceAgentState

from interface.objects import ResourceAgentErrorEvent

DataSetTestCase.initialize(
    driver_module='mi.dataset.driver.moas.gl.flord.driver',
    driver_class="FLORDDataSetDriver",

    agent_resource_id = '123xyz',
    agent_name = 'Agent007',
    agent_packet_config = FLORDDataSetDriver.stream_config(),
    startup_config = {
        DataSourceConfigKey.HARVESTER:
        {
            DataSetDriverConfigKeys.DIRECTORY: '/tmp/dsatest',
            DataSetDriverConfigKeys.STORAGE_DIRECTORY: '/tmp/stored_dsatest',
            DataSetDriverConfigKeys.PATTERN: '*.mrg',
            DataSetDriverConfigKeys.FREQUENCY: 1,
        },
        DataSourceConfigKey.PARSER: {}
    }
)

SAMPLE_STREAM='ggldr_flord_delayed'
    
###############################################################################
#                                UNIT TESTS                                   #
# Device specific unit tests are for                                          #
# testing device specific capabilities                                        #
###############################################################################
@attr('INT', group='mi')
class IntegrationTest(DataSetIntegrationTestCase):
    def test_get(self):
        """
        Test that we can get data from files.  Verify that the driver sampling
        can be started and stopped.
        """
        self.clear_sample_data()

        # Start sampling and watch for an exception
        self.driver.start_sampling()

        self.clear_async_data()
        self.create_sample_data('single_flord_record.mrg', "unit_363_2013_245_6_6.mrg")
        self.assert_data(GgldrFlordDelayedDataParticle, 'single_flord_record.mrg.result.yml', count=1, timeout=10)

        self.clear_async_data()
        self.create_sample_data('multiple_flord_record.mrg', "unit_363_2013_245_7_6.mrg")
        self.assert_data(GgldrFlordDelayedDataParticle, 'multiple_flord_record.mrg.result.yml', count=4, timeout=10)

        log.debug("Start second file ingestion")
        # Verify sort order isn't ascii, but numeric
        self.clear_async_data()
        self.create_sample_data('unit_363_2013_245_6_6.mrg', "unit_363_2013_245_10_6.mrg")
        self.assert_data(GgldrFlordDelayedDataParticle, count=163, timeout=30)

    def test_stop_resume(self):
        """
        Test the ability to stop and restart the process
        """
<<<<<<< HEAD
        self.create_sample_data('single_flord_record.mrg', "unit_363_2013_245_6_8.mrg")
        self.create_sample_data('multiple_flord_record.mrg', "unit_363_2013_245_6_9.mrg")
        startup_config = self._driver_config()['startup_config']
        directory = startup_config[DataSourceConfigKey.HARVESTER].get(DataSetDriverConfigKeys.DIRECTORY)
        file_path_1 = os.path.join(directory, "unit_363_2013_245_6_8.mrg")
        # need to reset file mod time since file is created again
        mod_time_1 = os.path.getmtime(file_path_1)
        file_size_1 = os.path.getsize(file_path_1)
        with open(file_path_1) as filehandle:
	    md5_checksum_1 = hashlib.md5(filehandle.read()).hexdigest()
        file_path_2 = os.path.join(directory, "unit_363_2013_245_6_9.mrg")
        mod_time_2 = os.path.getmtime(file_path_2)
        file_size_2 = os.path.getsize(file_path_2)
        with open(file_path_2) as filehandle:
	    md5_checksum_2 = hashlib.md5(filehandle.read()).hexdigest()

        # Create and store the new driver state
        state = {'unit_363_2013_245_6_8.mrg':{'ingested': True,
                                              'file_mod_date': mod_time_1,
                                              'file_checksum': md5_checksum_1,
                                              'file_size': file_size_1,
                                              'parser_state': {'position': file_size_1}
                                            },
                'unit_363_2013_245_6_9.mrg':{'ingested': False,
                                              'file_mod_date': mod_time_2,
                                              'file_checksum': md5_checksum_2,
                                              'file_size': file_size_2,
                                              'parser_state': {'position': 1987}
                                            }
=======
        path_1 = self.create_sample_data('single_flord_record.mrg', "unit_363_2013_245_6_8.mrg")
        path_2 = self.create_sample_data('multiple_flord_record.mrg', "unit_363_2013_245_6_9.mrg")

        # Create and store the new driver state
        state = {
            'unit_363_2013_245_6_8.mrg': self.get_file_state(path_1, True, 1160),
            'unit_363_2013_245_6_9.mrg': self.get_file_state(path_2, False, 1987)
>>>>>>> ae77fb64
        }
        self.driver = self._get_driver_object(memento=state)

        # create some data to parse
        self.clear_async_data()
<<<<<<< HEAD
        self.create_sample_data('single_flord_record.mrg', "unit_363_2013_245_6_10.mrg")
=======
>>>>>>> ae77fb64

        self.driver.start_sampling()

        # verify data is produced
        self.assert_data(GgldrFlordDelayedDataParticle, 'merged_flord_record.mrg.result.yml', count=3, timeout=10)

    def test_bad_sample(self):
        """
        Test a bad sample.  To do this we set a state to the middle of a record
        """
        # create some data to parse
        self.clear_async_data()

        path = self.create_sample_data('multiple_flord_record.mrg', "unit_363_2013_245_6_9.mrg")

        # Create and store the new driver state
        state = {
            'unit_363_2013_245_6_9.mrg': self.get_file_state(path, False, 1960),
        }
        self.driver = self._get_driver_object(memento=state)

        self.driver.start_sampling()

        # verify data is produced
        self.assert_data(GgldrFlordDelayedDataParticle, 'bad_sample_flord_record.mrg.result.yml', count=3, timeout=10)


###############################################################################
#                            QUALIFICATION TESTS                              #
# Device specific qualification tests are for                                 #
# testing device specific capabilities                                        #
###############################################################################
@attr('QUAL', group='mi')
class QualificationTest(DataSetQualificationTestCase):
    def setUp(self):
        super(QualificationTest, self).setUp()

    def test_publish_path(self):
        """
        Setup an agent/driver/harvester/parser and verify that data is
        published out the agent
        """
        self.create_sample_data('single_flord_record.mrg', 'unit_363_2013_245_6_9.mrg')
        self.assert_initialize()

        # Verify we get one sample
        try:
            result = self.data_subscribers.get_samples(SAMPLE_STREAM)
            log.debug("RESULT: %s", result)

            # Verify values
            self.assert_data_values(result, 'single_flord_record.mrg.result.yml')
        except Exception as e:
            log.error("Exception trapped: %s", e)
            self.fail("Sample timeout.")

    def test_large_import(self):
        """
        There is a bug when activating an instrument go_active times out and
        there was speculation this was due to blocking behavior in the agent.
        https://jira.oceanobservatories.org/tasks/browse/OOIION-1284
        """
        self.create_sample_data('unit_363_2013_245_6_6.mrg')
        self.assert_initialize()

        result = self.get_samples(SAMPLE_STREAM,163,120)

    def test_harvester_new_file_exception(self):
        self.assert_new_file_exception('unit_363_2013_245_6_6.mrg')

    @unittest.skip('foo')
    def test_stop_start(self):
        """
        Test the agents ability to start data flowing, stop, then restart
        at the correct spot.
        """
        log.error("CONFIG: %s", self._agent_config())
        self.create_sample_data('test_data_1.txt', 'DATA001.txt')

        self.assert_initialize(final_state=ResourceAgentState.COMMAND)

        # Slow down processing to 1 per second to give us time to stop
        self.dataset_agent_client.set_resource({DriverParameter.RECORDS_PER_SECOND: 1})
        self.assert_start_sampling()

        # Verify we get one sample
        try:
            # Read the first file and verify the data
            result = self.get_samples(SAMPLE_STREAM)
            log.debug("RESULT: %s", result)

            # Verify values
            self.assert_data_values(result, 'test_data_1.txt.result.yml')
            self.assert_sample_queue_size(SAMPLE_STREAM, 0)

            self.create_sample_data('test_data_3.txt', 'DATA003.txt')
            # Now read the first three records of the second file then stop
            result = self.get_samples(SAMPLE_STREAM, 3)
            self.assert_stop_sampling()
            self.assert_sample_queue_size(SAMPLE_STREAM, 0)

            # Restart sampling and ensure we get the last 5 records of the file
            self.assert_start_sampling()
            result = self.get_samples(SAMPLE_STREAM, 5)
            self.assert_data_values(result, 'test_data_3.txt.partial_results.yml')

            self.assert_sample_queue_size(SAMPLE_STREAM, 0)
        except SampleTimeout as e:
            log.error("Exception trapped: %s", e, exc_info=True)
            self.fail("Sample timeout.")


    @unittest.skip('foo')
    def test_parser_exception(self):
        """
        Test an exception raised after the driver is started during
        record parsing.
        """
        self.clear_sample_data()
        self.create_sample_data('test_data_2.txt', 'DATA002.txt')

        self.assert_initialize()

        self.event_subscribers.clear_events()
        result = self.get_samples(SAMPLE_STREAM, 9)
        self.assert_sample_queue_size(SAMPLE_STREAM, 0)

        # Verify an event was raised and we are in our retry state
        self.assert_event_received(ResourceAgentErrorEvent, 10)
        self.assert_state_change(ResourceAgentState.STREAMING, 10)<|MERGE_RESOLUTION|>--- conflicted
+++ resolved
@@ -17,8 +17,6 @@
 
 import gevent
 import unittest
-import os
-import hashlib
 
 from nose.plugins.attrib import attr
 from mock import Mock
@@ -98,37 +96,6 @@
         """
         Test the ability to stop and restart the process
         """
-<<<<<<< HEAD
-        self.create_sample_data('single_flord_record.mrg', "unit_363_2013_245_6_8.mrg")
-        self.create_sample_data('multiple_flord_record.mrg', "unit_363_2013_245_6_9.mrg")
-        startup_config = self._driver_config()['startup_config']
-        directory = startup_config[DataSourceConfigKey.HARVESTER].get(DataSetDriverConfigKeys.DIRECTORY)
-        file_path_1 = os.path.join(directory, "unit_363_2013_245_6_8.mrg")
-        # need to reset file mod time since file is created again
-        mod_time_1 = os.path.getmtime(file_path_1)
-        file_size_1 = os.path.getsize(file_path_1)
-        with open(file_path_1) as filehandle:
-	    md5_checksum_1 = hashlib.md5(filehandle.read()).hexdigest()
-        file_path_2 = os.path.join(directory, "unit_363_2013_245_6_9.mrg")
-        mod_time_2 = os.path.getmtime(file_path_2)
-        file_size_2 = os.path.getsize(file_path_2)
-        with open(file_path_2) as filehandle:
-	    md5_checksum_2 = hashlib.md5(filehandle.read()).hexdigest()
-
-        # Create and store the new driver state
-        state = {'unit_363_2013_245_6_8.mrg':{'ingested': True,
-                                              'file_mod_date': mod_time_1,
-                                              'file_checksum': md5_checksum_1,
-                                              'file_size': file_size_1,
-                                              'parser_state': {'position': file_size_1}
-                                            },
-                'unit_363_2013_245_6_9.mrg':{'ingested': False,
-                                              'file_mod_date': mod_time_2,
-                                              'file_checksum': md5_checksum_2,
-                                              'file_size': file_size_2,
-                                              'parser_state': {'position': 1987}
-                                            }
-=======
         path_1 = self.create_sample_data('single_flord_record.mrg', "unit_363_2013_245_6_8.mrg")
         path_2 = self.create_sample_data('multiple_flord_record.mrg', "unit_363_2013_245_6_9.mrg")
 
@@ -136,16 +103,11 @@
         state = {
             'unit_363_2013_245_6_8.mrg': self.get_file_state(path_1, True, 1160),
             'unit_363_2013_245_6_9.mrg': self.get_file_state(path_2, False, 1987)
->>>>>>> ae77fb64
         }
         self.driver = self._get_driver_object(memento=state)
 
         # create some data to parse
         self.clear_async_data()
-<<<<<<< HEAD
-        self.create_sample_data('single_flord_record.mrg', "unit_363_2013_245_6_10.mrg")
-=======
->>>>>>> ae77fb64
 
         self.driver.start_sampling()
 
