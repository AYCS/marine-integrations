--- conflicted
+++ resolved
@@ -40,31 +40,21 @@
     
     implements(IInstrumentConnection)
     
-<<<<<<< HEAD
-    def __init__(self):
-=======
     def __init__(self, connection, callback=None):
->>>>>>> 53745996
         """Set instrument connect at creation
         
         @param connection An InstrumetnConnection object
         """
-<<<<<<< HEAD
         self._logger = None
         self._logger_client = None
         self._logger_popen = None
         self._fsm = None
-=======
         self.instrument_connection = connection
         
         self.announce_to_driver = callback
         """The driver callback where we an publish events. Should be a link
         to a function."""
         
-        self.protocol_fsm = None
->>>>>>> 53745996
-        '''This FSM needs to be created by child class'''
-
     ########################################################################
     # Protocol connection interface.
     ########################################################################
@@ -303,11 +293,7 @@
     instrument.
     """
     
-<<<<<<< HEAD
-    def __init__(self,
-=======
-    def __init__(self, connection, callback=None,
->>>>>>> 53745996
+    def __init__(self, callback=None,
                  command_list=None,
                  response_regex_list=None,
                  get_prefix="",
@@ -315,11 +301,7 @@
                  set_delimiter="",
                  execute_prefix="",
                  eoln="\n"):
-<<<<<<< HEAD
-        InstrumentProtocol.__init__(self)
-=======
-        InstrumentProtocol.__init__(connection, callback)
->>>>>>> 53745996
+        InstrumentProtocol.__init__(self, callback)
         
         self.command_list = command_list
         """The BaseEnum command keys to be used"""
