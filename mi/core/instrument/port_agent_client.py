#!/usr/bin/env python

"""
@package mi.core.instrument.port_agent_client
@file mi/core/instrument/port_agent_client
@author David Everett
@brief Client to connect to the port agent
and logging.
"""

__author__ = 'David Everett'
__license__ = 'Apache 2.0'

import socket
import errno
import threading
import time
import datetime
import struct
import array
import binascii

from mi.core.log import get_logger ; log = get_logger()
from mi.core.exceptions import InstrumentConnectionException

HEADER_SIZE = 16 # BBBBHHLL = 1 + 1 + 1 + 1 + 2 + 2 + 4 + 4 = 16


"""
Packet Types
"""
DATA_FROM_DRIVER = 2


OFFSET_P_CHECKSUM_LOW = 6
OFFSET_P_CHECKSUM_HIGH = 7

"""
Offsets into the unpacked header fields
"""
SYNC_BYTE1_INDEX = 0
SYNC_BYTE1_INDEX = 1
SYNC_BYTE1_INDEX = 2
TYPE_INDEX = 3
LENGTH_INDEX = 4 # packet size (including header)
CHECKSUM_INDEX = 5
TIMESTAMP_INDEX = 6

SYSTEM_EPOCH = datetime.date(*time.gmtime(0)[0:3])
NTP_EPOCH = datetime.date(1900, 1, 1)
NTP_DELTA = (SYSTEM_EPOCH - NTP_EPOCH).days * 24 * 3600

class PortAgentPacket():
    """
    An object that encapsulates the details packets that are sent to and
    received from the port agent.
    https://confluence.oceanobservatories.org/display/syseng/CIAD+MI+Port+Agent+Design
    """
    
    def __init__(self):
        self.__header = None
        self.__data = None
        self.__type = None
        self.__length = None
        self.__port_agent_timestamp = None
        self.__recv_checksum  = None
        self.__checksum = None

        
    def unpack_header(self, header):
        self.__header = header
        #@TODO may want to switch from big endian to network order '!' instead of '>' note network order is big endian.
        # B = unsigned char size 1 bytes
        # H = unsigned short size 2 bytes
        # L = unsigned long size 4 bytes
        # d = float size8 bytes
        variable_tuple = struct.unpack_from('>BBBBHHd', header)
        # change offset to index.
        self.__type = variable_tuple[TYPE_INDEX]
        self.__length = int(variable_tuple[LENGTH_INDEX]) - HEADER_SIZE
        self.__recv_checksum  = int(variable_tuple[CHECKSUM_INDEX])
        self.__port_agent_timestamp = variable_tuple[TIMESTAMP_INDEX]


    def pack_header(self):
        """
        Given a type and length, pack a header to be sent to the port agent.
        """
        if self.__data == None:
            log.error('pack_header: no data!')
            """
            TODO: throw an exception here?
            """
        else:
            self.__type = DATA_FROM_DRIVER
            self.__length = len(self.__data)
            self.__port_agent_timestamp = time.time() + NTP_DELTA


            variable_tuple = (0xa3, 0x9d, 0x7a, self.__type, self.__length + HEADER_SIZE, 0x0000, self.__port_agent_timestamp)

            # B = unsigned char size 1 bytes
            # H = unsigned short size 2 bytes
            # L = unsigned long size 4 bytes
            # d = float size 8 bytes
            format = '>BBBBHHd'
            size = struct.calcsize(format)
            self.__header = array.array('B', '\0' * HEADER_SIZE)
            struct.pack_into(format, self.__header, 0, *variable_tuple)
            #print "here it is: ", binascii.hexlify(self.__header)
            
            """
            do the checksum last, since the checksum needs to include the
            populated header fields
            """
            self.__checksum = self.calculate_checksum()

            self.__header[OFFSET_P_CHECKSUM_HIGH] = self.__checksum & 0x00ff
            self.__header[OFFSET_P_CHECKSUM_LOW] = (self.__checksum & 0xff00) >> 8

        
    def attach_data(self, data):
        self.__data = data

    def calculate_checksum(self):
        checksum = 0
        for i in range(HEADER_SIZE):
            if i < OFFSET_P_CHECKSUM_LOW or i > OFFSET_P_CHECKSUM_HIGH:
                checksum += struct.unpack_from('B', str(self.__header[i]))[0]
                
        for i in range(self.__length):
            checksum += struct.unpack_from('B', str(self.__data[i]))[0]
            
        return checksum
            
                                
    def verify_checksum(self):
        checksum = 0
        for i in range(HEADER_SIZE):
            if i < OFFSET_P_CHECKSUM_LOW or i > OFFSET_P_CHECKSUM_HIGH:
                checksum += struct.unpack_from('B', self.__header[i])[0]
                
        for i in range(self.__length):
            checksum += struct.unpack_from('B', self.__data[i])[0]
            
        if checksum == self.__recv_checksum:
            self.__isValid = True
        else:
            self.__isValid = False
            
        #log.debug('checksum: %i.' %(checksum))

    def get_data_size(self):
        return self.__length
    
    def get_header(self):
        return self.__header

    def get_data(self):
        return self.__data

    def get_timestamp(self):
        return self.__port_agent_timestamp

    def get_header_length(self):
        return self.__length

    def get_header_type(self):
        return self.__type

    def get_header_checksum(self):
        return self.__checksum

    def get_header_recv_checksum (self):
        return self.__recv_checksum

    def get_as_dict(self):
        """
        Return a dictionary representation of a port agent packet
        """
        return {
            'type': self.__type,
            'length': self.__length,
            'checksum': self.__checksum,
            'raw': self.__data
        }

    def is_valid(self):
        return self.__isValid
                    

class PortAgentClient(object):
    """
    A port agent process client class to abstract the TCP interface to the 
    of port agent. From the instrument driver's perspective, data is sent 
    to the port agent with this client's send method, and data is received 
    asynchronously via a callback from this client's listener thread.
    """
    
    def __init__(self, host, port, cmd_port, delim=None):
        """
        Logger client constructor.
        """
        self.host = host
        self.port = port
        self.cmd_port = cmd_port
        self.sock = None
        self.listener_thread = None
        self.stop_event = None
        self.delim = delim
        self.send_attempts = 15
        
    def init_comms(self, callback=None):
        """
        Initialize client comms with the logger process and start a
        listener thread.
        DHE: I'm going to need to establish two connections here: one 
        for the data connection and one for the command connection.
        """
        try:
            self.sock = socket.socket(socket.AF_INET, socket.SOCK_STREAM)
            # This can be thrown here.
            # error: [Errno 61] Connection refused
            self.sock.connect((self.host, self.port))
            self.sock.setsockopt(socket.IPPROTO_TCP, socket.TCP_NODELAY, 1)
            self.sock.setblocking(0)
            self.user_callback = callback        
            self.listener_thread = Listener(self.sock, self.delim, self.callback)
            self.listener_thread.start()
            log.info('PortAgentClient.init_comms(): connected to port agent at %s:%i.'
                           % (self.host, self.port))        
        except:
            log.error("init_comms(): Exception occurred.", exc_info=True)
            raise InstrumentConnectionException('Failed to connect to port agent at %s:%i.' 
                                                % (self.host, self.port))
        
    def stop_comms(self):
        """
        Stop the listener thread and close client comms with the device
        logger. This is called by the done function.
        """
        log.info('Logger shutting down comms.')
        self.listener_thread.done()
        self.listener_thread.join()
        #-self.sock.shutdown(socket.SHUT_RDWR)
        self.sock.close()
        self.sock = None
        log.info('Logger client comms stopped.')

    def done(self):
        """
        Synonym for stop_comms.
        """
        self.stop_comms()

    def callback(self, paPacket):
        """
        A packet has been received from the port agent.  The packet is 
        contained in a packet object.  
        """
        paPacket.verify_checksum()
        self.user_callback(paPacket)

    def send_break(self):
        """
        Command the port agent to send a break
        """
        self._command_port_agent('break')

    def _command_port_agent(self, cmd):
        """
        Command the port agent.  We connect to the command port, send the command
        and then disconnect.  Connection is not persistent
        @raise InstrumentConnectionException if cmd_port is missing.  We don't
                        currently do this on init  where is should happen because
                        some instruments wont set the  command port quite yet.
        """
        try:
            if(not self.cmd_port):
                raise InstrumentConnectionException("Missing port agent command port config")
            sock = socket.socket(socket.AF_INET, socket.SOCK_STREAM)
            sock.connect((self.host, self.cmd_port))
            log.info('PortAgentClient.init_comms(): connected to port agent at %s:%i.'
                     % (self.host, self.cmd_port))
            self.send(cmd, sock)
            sock.close()
        except Exception as e:
            log.error("send_break(): Exception occurred.", exc_info=True)
            raise InstrumentConnectionException('Failed to connect to port agent command port at %s:%i (%s).'
                                                % (self.host, self.cmd_port, e))


    def send(self, data, sock=None):
        """
        Send data to the port agent.
        """
<<<<<<< HEAD
        
        if self.sock:
            tries = 0
=======
        if(not sock):
            sock = self.sock

        if sock:
>>>>>>> 5697a38d
            while len(data) > 0:
                try:
                    sent = sock.send(data)
                    gone = data[:sent]
                    data = data[sent:]
                except socket.error as e:
                    if e.errno == errno.EWOULDBLOCK:
                        tries = tries + 1
                        if tries > self.send_attempts:
                            error_string = 'Send attempts (%d) exceeded while sending to %s:%i'  % (tries, self.host, self.port)
                            log.error(error_string)
                            raise InstrumentConnectionException(error_string) 
                        else:
                            error_string = 'Socket error while sending to (%s:%i): %r; tries = %d'  % (self.host, self.port, e, tries)
                            log.error(error_string)
                            time.sleep(.1)
                    else:
                        error_string = 'Socket error while sending to (%s:%i): %r'  % (self.host, self.port, e)
                        log.error(error_string)
                        raise InstrumentConnectionException(error_string)

                
class Listener(threading.Thread):
    """
    A listener thread to monitor the client socket data incoming from
    the port agent process. 
    """
    
    def __init__(self, sock, delim, callback=None):
        """
        Listener thread constructor.
        @param sock The socket to listen on.
        @param delim The line delimiter to split incoming lines on, used in
        debugging when no callback is supplied.
        @param callback The callback on data arrival.
        """
        threading.Thread.__init__(self)
        self.sock = sock
        self._done = False
        self.linebuf = ''
        self.delim = delim
        
        if callback:
            def fn_callback(paPacket):
                callback(paPacket)            
            self.callback = fn_callback
        else:
            self.callback = None

    def done(self):
        """
        Signal to the listener thread to end its processing loop and
        conclude.
        """
        self._done = True
        
    def run(self):
        """
        Listener thread processing loop. Block on receive from port agent.
        Receive HEADER_SIZE bytes to receive the entire header.  From that,
        get the length of the whole packet (including header); compute the
        length of the remaining data and read that.  
        NOTE (DHE): I've noticed in my testing that if my test server
        (simulating the port agent) goes away, the client socket (ours)
        goes into a CLOSE_WAIT condition and stays there for a long time. 
        When that happens, this method loops furiously and for a long time. 
        I have not had the patience to wait it out, so I don't know how long
        it will last.  When it happens though, 0 bytes are received, which
        should never happen unless something is wrong.  So if that happens,
        I'm considering it an error.
        """
        log.info('Logger client listener started.')
        while not self._done:
            try:
                received_header = False
                bytes_left = HEADER_SIZE
                while not received_header and not self._done: 
                    header = self.sock.recv(bytes_left)
                    bytes_left -= len(header)
                    if bytes_left == 0:
                        received_header = True
                        paPacket = PortAgentPacket()         
                        paPacket.unpack_header(header)         
                        data_size = paPacket.get_data_size()
                        bytes_left = data_size
                    elif len(header) == 0:
                        log.error('Zero bytes received from port_agent socket')
                        self._done = True
                
                received_data = False
                while not received_data and not self._done: 
                    data = self.sock.recv(bytes_left)
                    bytes_left -= len(data)
                    if bytes_left == 0:
                        received_data = True
                        paPacket.attach_data(data)
                    elif len(data) == 0:
                        log.error('Zero bytes received from port_agent socket')
                        self._done = True

                if not self._done:
                    """
                    Should have complete port agent packet.
                    """
                    if self.callback:
                        self.callback(paPacket)
                    else:
                        log.error('No callback registered')

            except socket.error as e:
                if e.errno == errno.EWOULDBLOCK:
                    time.sleep(.1)
                else:
                    error_string = 'Socket error while receiving from port agent: %r'  % (e)
                    log.error(error_string)
                    """
                    Need to define a callback in the instrument_driver base class to call here: 
                    that callback will then throw an exception.
                    """
                    self._done = True


        log.info('Port_agent_client thread done listening.')

    def parse_packet(self, packet):
        log.debug('Logger client parse_packet')
        
        <|MERGE_RESOLUTION|>--- conflicted
+++ resolved
@@ -294,16 +294,11 @@
         """
         Send data to the port agent.
         """
-<<<<<<< HEAD
-        
-        if self.sock:
-            tries = 0
-=======
         if(not sock):
             sock = self.sock
 
         if sock:
->>>>>>> 5697a38d
+            tries = 0
             while len(data) > 0:
                 try:
                     sent = sock.send(data)
