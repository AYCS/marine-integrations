--- conflicted
+++ resolved
@@ -1,11 +1,6 @@
 """
 @package mi.instrument.nortek.aquadopp.ooicore.test.test_driver
-<<<<<<< HEAD
-@file /marine-integrations/mi/instrument/nortek/aquadopp/ooicore/driver.py
-@author Ronald Ronquillo
-=======
 @author Rachel Manoni
->>>>>>> f67b2916
 @brief Test cases for ooicore driver
 
 USAGE:
@@ -23,18 +18,10 @@
        $ bin/nosetests -s -v /Users/Bill/WorkSpace/marine-integrations/mi/instrument/nortek/aquadopp/ooicore -a QUAL
 """
 
-<<<<<<< HEAD
-__author__ = 'Ronald Ronquillo'
-__license__ = 'Apache 2.0'
-
-from gevent import monkey
-monkey.patch_all()
-=======
 __author__ = 'Rachel Manoni, Ronald Ronquillo'
 __license__ = 'Apache 2.0'
 
 import time
->>>>>>> f67b2916
 
 from nose.plugins.attrib import attr
 
@@ -42,28 +29,15 @@
 log = get_logger()
 
 from mi.idk.unit_test import InstrumentDriverTestCase, ParameterTestConfigKey
-<<<<<<< HEAD
-
-from mi.core.instrument.instrument_driver import DriverConfigKey
-=======
 from mi.instrument.ooici.mi.test_driver.test.test_driver import DriverTestMixinSub
 
 from mi.core.instrument.instrument_driver import DriverConfigKey, ResourceAgentState
->>>>>>> f67b2916
 
 from mi.core.instrument.data_particle import DataParticleKey, DataParticleValue
 from mi.core.instrument.chunker import StringChunker
 
 from mi.core.exceptions import SampleException
 
-<<<<<<< HEAD
-from mi.instrument.nortek.aquadopp.ooicore.driver import NortekDataParticleType, Protocol
-from mi.instrument.nortek.aquadopp.ooicore.driver import AquadoppDwVelocityDataParticle
-from mi.instrument.nortek.aquadopp.ooicore.driver import AquadoppDwVelocityDataParticleKey
-
-from mi.instrument.nortek.test.test_driver import NortekUnitTest, NortekIntTest, NortekQualTest, DriverTestMixinSub
-from mi.instrument.nortek.driver import ProtocolState, ProtocolEvent, TIMEOUT, Parameter, NortekEngIdDataParticleKey
-=======
 from mi.instrument.nortek.aquadopp.ooicore.driver import NortekDataParticleType
 from mi.instrument.nortek.aquadopp.ooicore.driver import AquadoppDwVelocityDataParticle
 from mi.instrument.nortek.aquadopp.ooicore.driver import AquadoppDwVelocityDataParticleKey
@@ -71,7 +45,6 @@
 from mi.instrument.nortek.test.test_driver import NortekUnitTest, NortekIntTest, NortekQualTest, user_config2
 from mi.instrument.nortek.driver import ProtocolState, ProtocolEvent, TIMEOUT, Parameter, NortekEngIdDataParticleKey, \
     NortekInstrumentProtocol, NEWLINE, EngineeringParameter
->>>>>>> f67b2916
 
 ###
 #   Driver parameters for the tests
@@ -185,13 +158,8 @@
     def assert_particle_velocity(self, data_particle, verify_values=False):
         """
         Verify velpt_velocity_data
-<<<<<<< HEAD
-        @param data_particle:  AquadoppDwVelocityDataParticleKey data particle
-        @param verify_values:
-=======
         @param data_particle AquadoppDwVelocityDataParticleKey data particle
         @param verify_values bool, should we verify parameter values
->>>>>>> f67b2916
         """
         self.assert_data_particle_keys(AquadoppDwVelocityDataParticleKey, self._sample_velocity_diagnostic)
         self.assert_data_particle_header(data_particle, NortekDataParticleType.VELOCITY)
@@ -244,11 +212,7 @@
             DataParticleKey.PREFERRED_TIMESTAMP: DataParticleKey.PORT_TIMESTAMP,
             DataParticleKey.QUALITY_FLAG: DataParticleValue.OK,
             DataParticleKey.VALUES: velocity_particle}
-<<<<<<< HEAD
-
-=======
         
->>>>>>> f67b2916
         self.compare_parsed_data_particle(AquadoppDwVelocityDataParticle, velocity_sample(), expected_particle)
 
     def test_chunker(self):
@@ -259,12 +223,7 @@
         3. combined data structure
         4. data structure with noise
         """
-<<<<<<< HEAD
-
-        chunker = StringChunker(Protocol.sieve_function)
-=======
         chunker = StringChunker(NortekInstrumentProtocol.sieve_function)
->>>>>>> f67b2916
 
         self.assert_chunker_sample(chunker, velocity_sample())
         self.assert_chunker_fragmented_sample(chunker, velocity_sample())
@@ -302,11 +261,7 @@
         3. verify the particle coming in
         """
         self.assert_initialize_driver(ProtocolState.COMMAND)
-<<<<<<< HEAD
-        self.assert_driver_command(ProtocolEvent.ACQUIRE_SAMPLE, state=ProtocolState.COMMAND, delay=1)
-=======
         self.assert_driver_command(ProtocolEvent.ACQUIRE_SAMPLE)
->>>>>>> f67b2916
         self.assert_async_particle_generation(NortekDataParticleType.VELOCITY, self.assert_particle_velocity, timeout=TIMEOUT)
 
     def test_command_autosample(self):
@@ -323,8 +278,6 @@
                                               particle_count=4, timeout=TIMEOUT)
         self.assert_driver_command(ProtocolEvent.STOP_AUTOSAMPLE, state=ProtocolState.COMMAND, delay=1)
 
-<<<<<<< HEAD
-=======
     def test_parameters(self):
         """
         Verify that we can set the parameters
@@ -394,7 +347,6 @@
         self.assert_set_exception(Parameter.USER_4_SPARE, 1)
         self.assert_set_exception(Parameter.QUAL_CONSTANTS, 'consts')
 
->>>>>>> f67b2916
 
 ###############################################################################
 #                            QUALIFICATION TESTS                              #
@@ -406,7 +358,7 @@
     def setUp(self):
         NortekQualTest.setUp(self)
 
-    def test_direct_access_telnet_mode_driver(self):
+    def test_direct_access_telnet_mode(self):
         """
         Verify the Instrument Driver properly supports direct access to the
         physical instrument. (telnet mode)
@@ -417,15 +369,6 @@
         self.tcp_client.send_data("K1W%!Q")
         result = self.tcp_client.expect("AQUADOPP")
         self.assertTrue(result)
-<<<<<<< HEAD
-
-        self.assert_direct_access_stop_telnet()
-
-    def test_poll(self):
-        """
-        Verify the driver can poll the instrument for a single sample
-        """
-=======
 
         log.debug("DA Server Started.  Reading battery voltage")
         self.tcp_client.send_data("BV")
@@ -569,7 +512,6 @@
         """
         Verify the driver can poll the instrument for a single sample
         """
->>>>>>> f67b2916
         self.assert_sample_polled(self.assert_particle_velocity, NortekDataParticleType.VELOCITY, timeout=10)
 
     def test_autosample(self):
@@ -577,8 +519,4 @@
         Verify the driver can enter and exit autosample mode, while in autosample the driver will collect multiple
         samples.
         """
-<<<<<<< HEAD
-        self.assert_sample_autosample(self.assert_particle_velocity, NortekDataParticleType.VELOCITY, timeout=10)
-=======
-        self.assert_sample_autosample(self.assert_particle_velocity, NortekDataParticleType.VELOCITY, timeout=20)
->>>>>>> f67b2916
+        self.assert_sample_autosample(self.assert_particle_velocity, NortekDataParticleType.VELOCITY, timeout=20)