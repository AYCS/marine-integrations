#! /usr/bin/env python

"""
@file coi-services/ion/idk/unit_test.py
@author Bill French
@brief Base classes for instrument driver tests.  
"""

from mock import patch
from pyon.core.bootstrap import CFG

import re
import os
import unittest
import socket
from sets import Set

# Set testing to false because the capability container tries to clear out
# couchdb if we are testing. Since we don't care about couchdb for the most
# part we can ignore this. See initialize_ion_int_tests() for implementation.
# If you DO care about couch content make sure you do a force_clean when needed.
from pyon.core import bootstrap
bootstrap.testing = False

# Import pyon first for monkey patching.
from mi.core.log import get_logger ; log = get_logger()

import gevent
import json
from mock import Mock
import unittest
from mi.core.unit_test import MiIntTestCase
from mi.core.unit_test import MiUnitTest
from ion.agents.port.port_agent_process import PortAgentProcessType
from interface.objects import AgentCapability
from interface.objects import CapabilityType

from mi.core.log import get_logger ; log = get_logger()

from ion.agents.instrument.driver_process import DriverProcess, DriverProcessType

from interface.objects import AgentCommand

from mi.idk.util import convert_enum_to_dict
from mi.idk.comm_config import CommConfig
from mi.idk.config import Config
from mi.idk.common import Singleton
from mi.idk.instrument_agent_client import InstrumentAgentClient
from mi.idk.instrument_agent_client import InstrumentAgentDataSubscribers
from mi.idk.instrument_agent_client import InstrumentAgentEventSubscribers

from mi.idk.exceptions import IDKException
from mi.idk.exceptions import TestNotInitialized
from mi.idk.exceptions import TestNoCommConfig

from mi.core.exceptions import InstrumentException
from mi.core.instrument.instrument_driver import DriverEvent
from mi.core.instrument.port_agent_client import PortAgentClient
from mi.core.instrument.port_agent_client import PortAgentPacket
from mi.core.instrument.data_particle import CommonDataParticleType, DataParticle, DataParticleKey, DataParticleValue
from mi.core.instrument.instrument_driver import DriverConnectionState
from mi.core.instrument.instrument_driver import DriverProtocolState
from mi.core.instrument.instrument_driver import DriverAsyncEvent
from mi.core.tcp_client import TcpClient
from mi.core.common import BaseEnum

from ion.agents.instrument.direct_access.direct_access_server import DirectAccessTypes
from ion.agents.instrument.common import InstErrorCode
from ion.agents.port.port_agent_process import PortAgentProcess

from pyon.core.exception import Conflict
from pyon.agent.agent import ResourceAgentState
from pyon.agent.agent import ResourceAgentEvent

# Do not remove this import.  It is for package building.
from mi.core.instrument.zmq_driver_process import ZmqDriverProcess

GO_ACTIVE_TIMEOUT=180
GET_TIMEOUT=30
SET_TIMEOUT=90
EXECUTE_TIMEOUT=30

class AgentCapabilityType(BaseEnum):
    AGENT_COMMAND = 'agent_command'
    AGENT_PARAMETER = 'agent_parameter'
    RESOURCE_COMMAND = 'resource_command'
    RESOURCE_INTERFACE = 'resource_interface'
    RESOURCE_PARAMETER = 'resource_parameter'

class DataParticleParameterConfigKey(BaseEnum):
    """
    Defines the dict keys used in the data particle parameter config used in unit tests of data particles
    """
    TYPE = 'type'
    REQUIRED = 'required'
    NAME = 'name'
    VALUE = 'value'

class InstrumentDriverTestConfig(Singleton):
    """
    Singleton driver test config object.
    """
    driver_module  = None
    driver_class   = None

    working_dir    = "/tmp/" # requires trailing / or it messes up the path. should fix.

    delimeter      = ['<<','>>']
    logger_timeout = 15

    driver_process_type = DriverProcessType.PYTHON_MODULE
    instrument_agent_resource_id = None
    instrument_agent_name = None
    instrument_agent_module = 'mi.idk.instrument_agent'
    instrument_agent_class = 'InstrumentAgent'
    instrument_agent_packet_config = None
    instrument_agent_stream_encoding = 'ION R2'
    instrument_agent_stream_definition = None

    driver_startup_config = {}

    container_deploy_file = 'res/deploy/r2deploy.yml'
    
    initialized   = False

    def initialize(self, *args, **kwargs):
        self.driver_module = kwargs.get('driver_module')
        self.driver_class  = kwargs.get('driver_class')
        if kwargs.get('working_dir'):
            self.working_dir = kwargs.get('working_dir')
        if kwargs.get('delimeter'):
            self.delimeter = kwargs.get('delimeter')
        
        self.instrument_agent_resource_id = kwargs.get('instrument_agent_resource_id')
        self.instrument_agent_name = kwargs.get('instrument_agent_name')
        self.instrument_agent_packet_config = self._build_packet_config(kwargs.get('instrument_agent_packet_config'))
        self.instrument_agent_stream_definition = kwargs.get('instrument_agent_stream_definition')
        if kwargs.get('instrument_agent_module'):
            self.instrument_agent_module = kwargs.get('instrument_agent_module')
        if kwargs.get('instrument_agent_class'):
            self.instrument_agent_class = kwargs.get('instrument_agent_class')
        if kwargs.get('instrument_agent_stream_encoding'):
            self.instrument_agent_stream_encoding = kwargs.get('instrument_agent_stream_encoding')

        if kwargs.get('container_deploy_file'):
            self.container_deploy_file = kwargs.get('container_deploy_file')

        if kwargs.get('logger_timeout'):
            self.container_deploy_file = kwargs.get('logger_timeout')

        if kwargs.get('driver_process_type'):
            self.container_deploy_file = kwargs.get('driver_process_type')

        if kwargs.get('driver_startup_config'):
            self.driver_startup_config = kwargs.get('driver_startup_config')

        self.initialized = True


<<<<<<< HEAD
    def _build_packet_config(self, param_config):
        """
        Build a packet config from various data types.
        @param packet_config: packet config object. Can be enum, dict or list
        @return list of stream names to create
        """
        params = []
        if(isinstance(param_config, list)):
            params = param_config

        elif(isinstance(param_config, BaseEnum)):
            params = param_config.list()

        elif(isinstance(param_config, dict)):
            params = [ value for (key, value) in param_config.items() ]

        else:
            log.error("Unknown param_config type")
            return []

        result = []
        for i in params:
            if(isinstance(i, tuple)):
                log.debug("BLAMMM")
                result.append(i[0])
            else:
                result.append(i)

        return result


class InstrumentDriverDataParticleMixin(unittest.TestCase):
=======
class InstrumentDriverDataParticleMixin(MiUnitTest):
>>>>>>> 1b751e13
    """
    Base class for data particle mixin.  Used for data particle validation.
    """
    def convert_data_particle_to_dict(self, data_particle):
        """
        Convert a data particle object to a dict.  This will work for data particles as
        DataParticle object, dictionaries or a string
        @param data_particle: data particle
        @return: dictionary representation of a data particle
        """
        if (isinstance(data_particle, DataParticle)):
            sample_dict = json.loads(data_particle.generate_parsed())
        elif (isinstance(data_particle, str)):
            sample_dict = json.loads(data_particle)
        elif (isinstance(data_particle, dict)):
            sample_dict = data_particle
        else:
            raise IDKException("invalid data particle type")

        return sample_dict

    def assert_data_particle_header(self, data_particle, stream_name):
        """
        Verify a data particle header is formatted properly
        @param data_particle: version 1 data particle
        """
        sample_dict = self.convert_data_particle_to_dict(data_particle)

        self.assertTrue(sample_dict[DataParticleKey.STREAM_NAME], stream_name)
        self.assertTrue(sample_dict[DataParticleKey.PKT_FORMAT_ID], DataParticleValue.JSON_DATA)
        self.assertTrue(sample_dict[DataParticleKey.PKT_VERSION], 1)
        self.assertTrue(isinstance(sample_dict[DataParticleKey.VALUES], list))
        self.assertTrue(isinstance(sample_dict.get(DataParticleKey.DRIVER_TIMESTAMP), float))
        self.assertTrue(sample_dict.get(DataParticleKey.PREFERRED_TIMESTAMP))

    def assert_data_particle_parameters(self, data_particle, param_dict, verify_values = False):
        """
        Verify the data particles contain all parameters in the parameter enum and verify the
        types match those defined in the enum.

        parameter_dict_examples:

        There is one record for each parameter. with a dict describing the parameter.

         type: the data type of the parameter.  REQUIRED
         required: is the parameter required, False == not required
         name: Name of the parameter, used for validation if we use constants when defining keys
         value: value of the parameter being validated.  This is useful for unit tests where
                parameters are known.

         {
             'some_key': {
                 type: float,
                 required: False,
                 name: 'some_key',
                 value: 1.1
             }
         }

        required defaults to True
        name: defaults to None

        As a short cut you can define the dict with just the type.  The other fields will default
        {
            'some_key': float
        }

        This will verify the type is a float, it is required and we will not validate the key.

        @param data_particle: the data particle to examine
        @param parameter_dict: dict with parameter names and types
        @param verify_values: bool should ve verify parameter values
        """
        sample_dict = self.convert_data_particle_to_dict(data_particle)
        self.assertIsInstance(param_dict, dict)

        # Get the values in the data particle for parameter validation
        values = sample_dict.get('values')
        self.assertIsNotNone(values)
        self.assertIsInstance(values, list)

        self.assert_data_particle_parameter_names(param_dict)
        self.assert_data_particle_parameter_set(values, param_dict)
        self.assert_data_particle_parameter_types(values, param_dict)

        if(verify_values):
            self.assert_data_particle_parameter_value(values, param_dict)


    def assert_data_particle_parameter_names(self, param_dict):
        """
        Verify that the names of the parameter dictionary keys match the parameter value 'name'.  This
        is useful when the parameter dict is built using constants.  If name is none then ignore.

        param_dict:

        {
             'some_key': {
                 type: float,
                 required: False,
                 name: 'some_key'
             }
         }

        @param param_dict: dictionary containing data particle parameter validation values
        """
        for key, param_def in param_dict.items():
            if(isinstance(param_def, dict)):
                name = param_def.get(DataParticleParameterConfigKey.NAME)
                if(name != None):
                    self.assertEqual(key, name)


    def assert_data_particle_parameter_set(self, sample_values, param_dict):
        """
        Verify all required parameters appear in sample_dict as described in param_dict.  Also verify
        that there are no extra values in the sample dict that are not listed as optional in the
        param_dict
        @param sample_dict: parsed data particle to inspect
        @param param_dict: dictionary containing parameter validation information
        """
        sample_keys = []
        required_keys = []
        optional_keys = []

        # get all the sample parameter names
        for item in sample_values:
            self.assertIsInstance(item, dict)
            name = item.get('value_id')
            self.assertIsNotNone(name)
            sample_keys.append(name)

        log.info("Sample Keys: %s" % sample_keys)

        # split the parameters into optional and required
        for key, param in param_dict.items():
            if(isinstance(param, dict)):
                required = param.get(DataParticleParameterConfigKey.REQUIRED, True)
                if(required):
                    required_keys.append(key)
                else:
                    optional_keys.append(key)
            else:
                required_keys.append(key)

        log.info("Required Keys: %s" % required_keys)
        log.info("Optional Keys: %s" % optional_keys)

        # Lets verify all required parameters are there
        for required in required_keys:
            self.assertTrue(required in sample_keys)
            sample_keys.remove(required)

        # Now lets look for optional fields and removed them from the parameter list
        for optional in optional_keys:
            sample_keys.remove(optional)

        log.info("Unknown Keys: %s" % sample_keys)

        # If there is anything left in the sample keys then it's a problem
        self.assertEqual(len(sample_keys), 0)


    def assert_data_particle_parameter_value(self, sample_values, param_dict):
        """
        Verify the value in the data particle parameter with the value in the param dict.  This test
        is useful in unit testing when the values are known.
        @param sample_dict: parsed data particle to inspect
        @param param_dict: dictionary containing parameter validation information
        """
        for sample in sample_values:
            # get the parameter name
            param_name = sample.get('value_id')
            self.assertIsNotNone(param_name)

            # get the parameter value
            param_value = sample['value']
            log.debug("Data Particle Parameter (%s): %s" % (sample, type(param_value)))

            # get the parameter type
            param_def = param_dict.get(param_name)
            self.assertIsNotNone(param_def)
            if(isinstance(param_def, dict)):
                param_type = param_def.get(DataParticleParameterConfigKey.TYPE)
                self.assertIsNotNone(type)
            else:
                param_type = param_def

            try:
                required_value = param_def[DataParticleParameterConfigKey.VALUE]
                self.assertEqual(param_value, required_value)
            except KeyError:
                # Ignore key errors
                pass


    def assert_data_particle_parameter_types(self, sample_values, param_dict):
        """
        Verify all parameters in the sample_dict are of the same type as described in the param_dict
        @param sample_dict: parsed data particle to inspect
        @param param_dict: dictionary containing parameter validation information
        """
        for sample in sample_values:
            # get the parameter name
            param_name = sample.get('value_id')
            self.assertIsNotNone(param_name)

            # get the parameter value
            param_value = sample['value']

            log.debug("Data Particle Parameter (%s): %s" % (sample, type(param_value)))

            # get the parameter type
            param_def = param_dict.get(param_name)
            self.assertIsNotNone(param_def)
            if(isinstance(param_def, dict)):
                param_type = param_def.get(DataParticleParameterConfigKey.TYPE)
                self.assertIsNotNone(type)
            else:
                param_type = param_def

            # is this a required parameter
            if(isinstance(param_def, dict)):
                required = param_def.get(DataParticleParameterConfigKey.REQUIRED, True)
            else:
                required = param_def

            if(required):
                self.assertIsNotNone(param_value)

            if(param_value):
                self.assertIsInstance(param_value, param_type)


class InstrumentDriverTestCase(MiIntTestCase):
    """
    Base class for instrument driver tests
    """
    
    # configuration singleton
    test_config = InstrumentDriverTestConfig()
    
    @classmethod
    def initialize(cls, *args, **kwargs):
        """
        Initialize the test_configuration singleton
        """
        cls.test_config.initialize(*args,**kwargs)
    
    # Port agent process object.
    port_agent = None

    def setUp(self):
        """
        @brief Setup test cases.
        """
        log.debug("InstrumentDriverTestCase setUp")
        
        # Test to ensure we have initialized our test config
        if not self.test_config.initialized:
            return TestNotInitialized(msg="Tests non initialized. Missing InstrumentDriverTestCase.initalize(...)?")
            
        self.clear_events()

    def tearDown(self):
        """
        @brief Test teardown
        """
        log.debug("InstrumentDriverTestCase tearDown")
        
    def clear_events(self):
        """
        @brief Clear the event list.
        """
        self.events = []
        
    def event_received(self, evt):
        """
        @brief Simple callback to catch events from the driver for verification.
        """
        self.events.append(evt)

    @classmethod
    def comm_config_file(cls):
        """
        @brief Return the path the the driver comm config yaml file.
        @return if comm_config.yml exists return the full path
        """
        repo_dir = Config().get('working_repo')
        driver_path = cls.test_config.driver_module
        p = re.compile('\.')
        driver_path = p.sub('/', driver_path)
        abs_path = "%s/%s/%s" % (repo_dir, os.path.dirname(driver_path), CommConfig.config_filename())
        
        log.debug(abs_path)
        return abs_path

    @classmethod
    def get_comm_config(cls):
        """
        @brief Create the comm config object by reading the comm_config.yml file.
        """
        log.info("get comm config")
        config_file = cls.comm_config_file()
        
        log.debug( " -- reading comm config from: %s" % config_file )
        if not os.path.exists(config_file):
            raise TestNoCommConfig(msg="Missing comm config.  Try running start_driver or switch_driver")
        
        return CommConfig.get_config_from_file(config_file)
        

    def init_port_agent(self):
        """
        @brief Launch the driver process and driver client.  This is used in the
        integration and qualification tests.  The port agent abstracts the physical
        interface with the instrument.
        @retval return the pid to the logger process
        """
        if(self.port_agent):
            log.error("Port agent already initialized")
            return

        log.debug("Startup Port Agent")

        comm_config = self.get_comm_config()

        config = {
            'device_addr' : comm_config.device_addr,
            'device_port' : comm_config.device_port,

            'command_port': comm_config.command_port,
            'data_port': comm_config.data_port,

            'process_type': PortAgentProcessType.UNIX,
            'log_level': 5,
        }

        port_agent = PortAgentProcess.launch_process(config, timeout = 60, test_mode = True)

        port = port_agent.get_data_port()
        pid  = port_agent.get_pid()

        log.info('Started port agent pid %s listening at port %s' % (pid, port))

        self.addCleanup(self.stop_port_agent)
        self.port_agent = port_agent
        return port


    def stop_port_agent(self):
        """
        Stop the port agent.
        """
        log.info("Stop port agent")
        if self.port_agent:
            log.debug("found port agent, now stop it")
            self.port_agent.stop()

        self.port_agent = None

    
    def init_driver_process_client(self):
        """
        @brief Launch the driver process and driver client
        @retval return driver process and driver client object
        """
        log.info("Startup Driver Process")

        driver_config = {
            'dvr_mod'      : self.test_config.driver_module,
            'dvr_cls'      : self.test_config.driver_class,
            'workdir'      : self.test_config.working_dir,
            'comms_config' : self.port_agent_comm_config(),
            'process_type' : self.test_config.driver_process_type,
            'startup_config' : self.test_config.driver_startup_config
        }

        self.driver_process = DriverProcess.get_process(driver_config, True)
        self.driver_process.launch()

        # Verify the driver has started.
        if not self.driver_process.getpid():
            log.error('Error starting driver process.')
            raise InstrumentException('Error starting driver process.')

        try:
            driver_client = self.driver_process.get_client()
            driver_client.start_messaging(self.event_received)
            log.debug("before 'process_echo'")
            retval = driver_client.cmd_dvr('process_echo', 'Test.') # data=? RU
            log.debug("after 'process_echo'")

            startup_config = driver_config.get('startup_config')
            retval = driver_client.cmd_dvr('set_init_params', startup_config)

            self.driver_client = driver_client
        except Exception, e:
            self.driver_process.stop()
            log.error('Error starting driver client. %s', e)
            raise InstrumentException('Error starting driver client.')

        log.info('started its driver.')
    
    def stop_driver_process_client(self):
        """
        Stop the driver_process.
        """
        if self.driver_process:
            self.driver_process.stop()

    def port_agent_comm_config(self):
        port = self.port_agent.get_data_port()
        return {
            'addr': 'localhost',
            'port': port
        }

    #####
    # Custom assert methods
    #####

    def assert_enum_complete(self, subset, superset):
        """
        Assert that every item in an enum is in superset
        """
        self.assert_set_complete(convert_enum_to_dict(subset),
                                 convert_enum_to_dict(superset))

    def assert_set_complete(self, subset, superset):
        """
        Assert that every item in subset is in superset
        """

        # use assertTrue here intentionally because it's easier to unit test
        # this method.
        if len(superset):
            self.assertTrue(len(subset) > 0)

        for item in subset:
            self.assertTrue(item in superset)

        # This added so the unit test can set a true flag.  If we have made it
        # this far we should pass the test.
        #self.assertTrue(True)

    def assert_enum_has_no_duplicates(self, obj):
        dic = convert_enum_to_dict(obj)
        occurances  = {}
        for k, v in dic.items():
            #v = tuple(v)
            occurances[v] = occurances.get(v,0) + 1

        for k in occurances:
            if occurances[k] > 1:
                log.error(str(obj) + " has ambigous duplicate values for '" + str(k) + "'")
                self.assertEqual(1, occurances[k])

    def assert_chunker_sample(self, chunker, sample):
        '''
        Verify the chunker can parse a sample that comes in a single string
        @param chunker: Chunker to use to do the parsing
        @param sample: raw sample
        '''
        chunker.add_chunk(sample)
        result = chunker.get_next_data()
        self.assertEqual(result, sample)

        result = chunker.get_next_data()
        self.assertEqual(result, None)


    def assert_chunker_fragmented_sample(self, chunker, sample, fragment_size = 1):
        '''
        Verify the chunker can parse a sample that comes in fragmented.  It sends bytes to the chunker
        one at a time.  This very slow for large chunks (>4k) so we don't want to increase the sample
        part size
        @param chunker: Chunker to use to do the parsing
        @param sample: raw sample
        '''
        sample_length = len(sample)
        self.assertGreater(fragment_size, 0)

        i = 0
        while(i < sample_length):
            end = i + fragment_size
            chunker.add_chunk(sample[i:end])
            result = chunker.get_next_data()
            if(result): break
            i += fragment_size

        self.assertEqual(result, sample)

        result = chunker.get_next_data()
        self.assertEqual(result, None)

    def assert_chunker_combined_sample(self, chunker, sample):
        '''
        Verify the chunker can parse a sample that comes in combined
        @param chunker: Chunker to use to do the parsing
        @param sample: raw sample
        '''
        chunker.add_chunk(sample + sample)

        result = chunker.get_next_data()
        self.assertEqual(result, sample)

        result = chunker.get_next_data()
        self.assertEqual(result, sample)

        result = chunker.get_next_data()
        self.assertEqual(result, None)

    def assert_chunker_sample_with_noise(self, chunker, sample):
        '''
        Verify the chunker can parse a sample with noise on the
        front or back of sample data
        @param chunker: Chunker to use to do the parsing
        @param sample: raw sample
        '''
        noise = "this is a bunch of noise to add to the sample\r\n"

        # Try a sample with noise in the front
        chunker.add_chunk(noise + sample)

        result = chunker.get_next_data()
        self.assertEqual(result, sample)

        result = chunker.get_next_data()
        self.assertEqual(result, None)

        # Now some noise in the back
        chunker.add_chunk(sample + noise)

        result = chunker.get_next_data()
        self.assertEqual(result, sample)

        result = chunker.get_next_data()
        self.assertEqual(result, None)

        # There should still be some noise in the buffer, make sure
        # we can still take a sample.
        chunker.add_chunk(sample + noise)

        result = chunker.get_next_data()
        self.assertEqual(result, sample)

        result = chunker.get_next_data()
        self.assertEqual(result, None)

    ###
    #   Common Unit Tests
    ###


class InstrumentDriverUnitTestCase(InstrumentDriverTestCase):
    """
    Base class for instrument driver unit tests
    """
    _data_particle_received = []

    def clear_data_particle_queue(self):
        """
        Reset the queue which stores data particles received via our
        custome event callback.
        """
        self._data_particle_received = []

    def _got_data_event_callback(self, event):
        """
        Event call back method sent to the driver.  It simply grabs a sample event and pushes it
        into the data particle queue
        """
        event_type = event['type']
        if event_type == DriverAsyncEvent.SAMPLE:
            sample_value = event['value']
            particle_dict = json.loads(sample_value)
            self._data_particle_received.append(sample_value)

    def compare_parsed_data_particle(self, particle_type, raw_input, happy_structure):
        """
        Compare a data particle created with the raw input string to the structure
        that should be generated.
        
        @param The data particle class to create
        @param raw_input The input string that is instrument-specific
        @param happy_structure The structure that should result from parsing the
            raw input during DataParticle creation
        """
        port_timestamp = happy_structure[DataParticleKey.PORT_TIMESTAMP]
        if DataParticleKey.INTERNAL_TIMESTAMP in happy_structure:
            internal_timestamp = happy_structure[DataParticleKey.INTERNAL_TIMESTAMP]        
            test_particle = particle_type(raw_input, port_timestamp=port_timestamp,
                                          internal_timestamp=internal_timestamp)
        else:
            test_particle = particle_type(raw_input, port_timestamp=port_timestamp)
            
        parsed_result = test_particle.generate_parsed()
        decoded_parsed = json.loads(parsed_result)
        
        driver_time = decoded_parsed[DataParticleKey.DRIVER_TIMESTAMP]
        happy_structure[DataParticleKey.DRIVER_TIMESTAMP] = driver_time
        
        # run it through json so unicode and everything lines up
        standard = json.dumps(happy_structure, sort_keys=True)

        self.assertEqual(parsed_result, standard)

    def assert_initialize_driver(self, driver, initial_protocol_state = DriverProtocolState.AUTOSAMPLE):
        """
        Initialize an instrument driver with a mock port agent.  This will allow us to test the
        got data method.  Will the instrument, using test mode, through it's connection state
        machine.  End result, the driver will be in test mode and the connection state will be
        connected.
        @param driver: Instrument driver instance.
        @param initial_protocol_state: the state to force the driver too
        """
        mock_port_agent = Mock(spec=PortAgentClient)

        # Put the driver into test mode
        driver.set_test_mode(True)

        current_state = driver.get_resource_state()
        self.assertEqual(current_state, DriverConnectionState.UNCONFIGURED)

        # Now configure the driver with the mock_port_agent, verifying
        # that the driver transitions to that state
        config = {'mock_port_agent' : mock_port_agent}
        driver.configure(config = config)

        current_state = driver.get_resource_state()
        self.assertEqual(current_state, DriverConnectionState.DISCONNECTED)

        # Invoke the connect method of the driver: should connect to mock
        # port agent.  Verify that the connection FSM transitions to CONNECTED,
        # (which means that the FSM should now be reporting the ProtocolState).
        driver.connect()
        current_state = driver.get_resource_state()
        self.assertEqual(current_state, DriverProtocolState.UNKNOWN)

        # Force the instrument into a known state
        driver.test_force_state(state = initial_protocol_state)
        current_state = driver.get_resource_state()
        self.assertEqual(current_state, initial_protocol_state)

    def assert_particle_published(self, driver, sample_data, particle_assert_method, verify_values = False):
        """
        Verify that we can send data through the port agent and the the correct particles
        are generated.

        Create a port agent packet, send it through got_data, then finally grab the data particle
        from the data particle queue and verify it using the passed in assert method.
        @param driver: instrument driver with mock port agent client
        @param sample_data: the byte string we want to send to the driver
        @param particle_assert_method: assert method to validate the data particle.
        @param verify_values: Should we validate values?
        """

        log.debug("Sample to publish: %s" % sample_data)
        # Create and populate the port agent packet.
        port_agent_packet = PortAgentPacket()
        port_agent_packet.attach_data(sample_data)
        port_agent_packet.pack_header()

        self.clear_data_particle_queue()

        # Push the data into the driver
        driver._protocol.got_data(port_agent_packet)

        # Find all particles of the correct data particle types (not raw)
        particles = []
        for p in self._data_particle_received:
            particle_dict = json.loads(p)
            stream_type = particle_dict.get('stream_name')
            self.assertIsNotNone(stream_type)
            if(stream_type != CommonDataParticleType.RAW):
                particles.append(p)

        log.debug("Non raw particles: %s " % particles)
        self.assertEqual(len(particles), 1)

        # Verify the data particle
        particle_assert_method(particles.pop(), verify_values)


class InstrumentDriverIntegrationTestCase(InstrumentDriverTestCase):   # Must inherit from here to get _start_container
    def setUp(self):
        """
        @brief Setup test cases.
        """
        log.debug("InstrumentDriverIntegrationTestCase.setUp")
        self.init_port_agent()
        InstrumentDriverTestCase.setUp(self)

        log.debug("InstrumentDriverIntegrationTestCase setUp")
        self.init_driver_process_client()

    def tearDown(self):
        """
        @brief Test teardown
        """
        log.debug("InstrumentDriverIntegrationTestCase tearDown")
        self.stop_driver_process_client()

        InstrumentDriverTestCase.tearDown(self)

    def test_driver_process(self):
        """
        @Brief Test for correct launch of driver process and communications, including asynchronous driver events.
        """

        log.info("Ensuring driver process was started properly ...")
        
        # Verify processes exist.
        self.assertNotEqual(self.driver_process, None)
        drv_pid = self.driver_process.getpid()
        self.assertTrue(isinstance(drv_pid, int))
        
        self.assertNotEqual(self.port_agent, None)
        pagent_pid = self.port_agent.get_pid()
        self.assertTrue(isinstance(pagent_pid, int))
        
        # Send a test message to the process interface, confirm result.
        log.debug("before 'process_echo'")
        reply = self.driver_client.cmd_dvr('process_echo')
        log.debug("after 'process_echo'")
        self.assert_(reply.startswith('ping from resource ppid:'))

        reply = self.driver_client.cmd_dvr('driver_ping', 'foo')
        self.assert_(reply.startswith('driver_ping: foo'))

        # Test the driver is in state unconfigured.
        # TODO: Add this test back in after driver code is merged from coi-services
        #state = self.driver_client.cmd_dvr('get_current_state')
        #self.assertEqual(state, DriverConnectionState.UNCONFIGURED)
                
        # Test the event thread publishes and client side picks up events.
        events = [
            'I am important event #1!',
            'And I am important event #2!'
            ]
        reply = self.driver_client.cmd_dvr('test_events', events=events)
        gevent.sleep(1)
        
        # Confirm the events received are as expected.
        self.assertEqual(self.events, events)

        # Test the exception mechanism.
        with self.assertRaises(InstrumentException):
            exception_str = 'Oh no, something bad happened!'
            reply = self.driver_client.cmd_dvr('test_exceptions', exception_str)



class InstrumentDriverQualificationTestCase(InstrumentDriverTestCase):
    def setUp(self):
        """
        @brief Setup test cases.
        """
        InstrumentDriverTestCase.setUp(self)
        self.init_port_agent()
        self.instrument_agent_manager = InstrumentAgentClient();
        self.instrument_agent_manager.start_container(deploy_file=self.test_config.container_deploy_file)

        self.container = self.instrument_agent_manager.container

        log.debug("Packet Config: %s" % self.test_config.instrument_agent_packet_config)
        self.data_subscribers = InstrumentAgentDataSubscribers(
            packet_config=self.test_config.instrument_agent_packet_config,
        )
        self.event_subscribers = InstrumentAgentEventSubscribers(instrument_agent_resource_id=self.test_config.instrument_agent_resource_id)

        self.init_instrument_agent_client()

        self.event_subscribers.events_received = []


    def tearDown(self):
        """
        @brief Test teardown
        """
        log.debug("InstrumentDriverQualificationTestCase tearDown")
        self.instrument_agent_manager.stop_container()
        self.event_subscribers.stop()
        InstrumentDriverTestCase.tearDown(self)


    def init_instrument_agent_client(self):
        log.info("Start Instrument Agent Client")

        # Driver config
        driver_config = {
            'dvr_mod' : self.test_config.driver_module,
            'dvr_cls' : self.test_config.driver_class,
            'workdir' : self.test_config.working_dir,
            'process_type' : self.test_config.driver_process_type,

            'comms_config' : self.port_agent_comm_config(),

            'startup_config' : self.test_config.driver_startup_config
        }

        # Create agent config.
        agent_config = {
            'driver_config' : driver_config,
            'stream_config' : self.data_subscribers.stream_config,
            'agent'         : {'resource_id': self.test_config.instrument_agent_resource_id},
            'test_mode' : True  ## Enable a poison pill. If the spawning process dies
            ## shutdown the daemon process.
        }

        # Start instrument agent client.
        self.instrument_agent_manager.start_client(
            name=self.test_config.instrument_agent_name,
            module=self.test_config.instrument_agent_module,
            cls=self.test_config.instrument_agent_class,
            config=agent_config,
            resource_id=self.test_config.instrument_agent_resource_id,
            deploy_file=self.test_config.container_deploy_file
        )

        self.instrument_agent_client = self.instrument_agent_manager.instrument_agent_client

    def assert_v1_particle_headers(self, sample_dict):
        """
        Assert that a particle's header fields are valid and sufficiently
        complete for a basic particle.
        @param sample_dict The python dictionary form of a particle
        """
        self.assertTrue(isinstance(sample_dict, dict)) 
        self.assertTrue(sample_dict[DataParticleKey.STREAM_NAME],
            DataParticleValue.PARSED)
        self.assertTrue(sample_dict[DataParticleKey.PKT_FORMAT_ID],
            DataParticleValue.JSON_DATA)
        self.assertTrue(sample_dict[DataParticleKey.PKT_VERSION], 1)
        self.assertTrue(isinstance(sample_dict[DataParticleKey.VALUES],
            list))
        self.assertTrue(isinstance(sample_dict.get(DataParticleKey.DRIVER_TIMESTAMP), float))
        self.assertTrue(sample_dict.get(DataParticleKey.PREFERRED_TIMESTAMP))


    def assert_capabilities(self, capabilities):
        '''
        Verify that all capabilities are available for a give state

        @todo: Currently resource interface not implemented because it requires
               a submodule update and some of the submodules are in release
               states.  So for now, no resource interfaces

        @param: dictionary of all the different capability types that are
        supposed to be there. i.e.
        {
          agent_command = ['DO_MY_COMMAND'],
          agent_parameter = ['foo'],
          resource_command = None,
          resource_interface = None,
          resource_parameter = None,
        }
        '''
        def sort_capabilities(caps_list):
            '''
            sort a return value into capability buckets.
            @retval agt_cmds, agt_pars, res_cmds, res_iface, res_pars
            '''
            agt_cmds = []
            agt_pars = []
            res_cmds = []
            res_iface = []
            res_pars = []

            if len(caps_list)>0 and isinstance(caps_list[0], AgentCapability):
                agt_cmds = [x.name for x in caps_list if x.cap_type==CapabilityType.AGT_CMD]
                agt_pars = [x.name for x in caps_list if x.cap_type==CapabilityType.AGT_PAR]
                res_cmds = [x.name for x in caps_list if x.cap_type==CapabilityType.RES_CMD]
                #res_iface = [x.name for x in caps_list if x.cap_type==CapabilityType.RES_IFACE]
                res_pars = [x.name for x in caps_list if x.cap_type==CapabilityType.RES_PAR]

            elif len(caps_list)>0 and isinstance(caps_list[0], dict):
                agt_cmds = [x['name'] for x in caps_list if x['cap_type']==CapabilityType.AGT_CMD]
                agt_pars = [x['name'] for x in caps_list if x['cap_type']==CapabilityType.AGT_PAR]
                res_cmds = [x['name'] for x in caps_list if x['cap_type']==CapabilityType.RES_CMD]
                #res_iface = [x['name'] for x in caps_list if x['cap_type']==CapabilityType.RES_IFACE]
                res_pars = [x['name'] for x in caps_list if x['cap_type']==CapabilityType.RES_PAR]

            agt_cmds.sort()
            agt_pars.sort()
            res_cmds.sort()
            res_iface.sort()
            res_pars.sort()
            
            return agt_cmds, agt_pars, res_cmds, res_iface, res_pars

        if(not capabilities.get(AgentCapabilityType.AGENT_COMMAND)):
            capabilities[AgentCapabilityType.AGENT_COMMAND] = []
        if(not capabilities.get(AgentCapabilityType.AGENT_PARAMETER)):
            capabilities[AgentCapabilityType.AGENT_PARAMETER] = []
        if(not capabilities.get(AgentCapabilityType.RESOURCE_COMMAND)):
            capabilities[AgentCapabilityType.RESOURCE_COMMAND] = []
        if(not capabilities.get(AgentCapabilityType.RESOURCE_INTERFACE)):
            capabilities[AgentCapabilityType.RESOURCE_INTERFACE] = []
        if(not capabilities.get(AgentCapabilityType.RESOURCE_PARAMETER)):
            capabilities[AgentCapabilityType.RESOURCE_PARAMETER] = []
        
        
        expected_agent_cmd = capabilities.get(AgentCapabilityType.AGENT_COMMAND)
        expected_agent_cmd.sort()
        expected_agent_param = capabilities.get(AgentCapabilityType.AGENT_PARAMETER)
        expected_agent_param.sort()
        expected_res_cmd = capabilities.get(AgentCapabilityType.RESOURCE_COMMAND)
        expected_res_cmd.sort()
        expected_res_param = capabilities.get(AgentCapabilityType.RESOURCE_PARAMETER)
        expected_res_param.sort()
        expected_res_int = capabilities.get(AgentCapabilityType.RESOURCE_INTERFACE)
        expected_res_int.sort()
        
        # go get the active capabilities
        retval = self.instrument_agent_client.get_capabilities()
        agt_cmds, agt_pars, res_cmds, res_iface, res_pars = sort_capabilities(retval)

        log.debug("Agent Commands: %s " % str(agt_cmds))
        log.debug("Compared to: %s", capabilities.get(AgentCapabilityType.AGENT_COMMAND))
        log.debug("Agent Parameters: %s " % str(agt_pars))
        log.debug("Compared to: %s", capabilities.get(AgentCapabilityType.AGENT_PARAMETER))
        log.debug("Resource Commands: %s " % str(res_cmds))
        log.debug("Compared to: %s", capabilities.get(AgentCapabilityType.RESOURCE_COMMAND))
        log.debug("Resource Interface: %s " % str(res_iface))
        log.debug("Compared to: %s", capabilities.get(AgentCapabilityType.RESOURCE_INTERFACE))
        log.debug("Resource Parameter: %s " % str(res_pars))
        log.debug("Compared to: %s", capabilities.get(AgentCapabilityType.RESOURCE_PARAMETER))
        
        # Compare to what we are supposed to have
        self.assertEqual(expected_agent_cmd, agt_cmds)
        self.assertEqual(expected_agent_param, agt_pars)
        self.assertEqual(expected_res_cmd, res_cmds)
        self.assertEqual(expected_res_int, res_iface)
        self.assertEqual(expected_res_param, res_pars)

    def assert_sample_polled(self, sampleDataAssert, sampleQueue, timeout = 10):
        """
        Test observatory polling function.

        Verifies the acquire_status command.
        """
        # Set up all data subscriptions.  Stream names are defined
        # in the test config singleton
        self.data_subscribers.start_data_subscribers()
        self.addCleanup(self.data_subscribers.stop_data_subscribers)

        self.assert_enter_command_mode()

        ###
        # Poll for a few samples
        ###

        # make sure there aren't any junk samples in the parsed
        # data queue.
        log.debug("Acqire Sample")
        self.data_subscribers.clear_sample_queue(sampleQueue)

        cmd = AgentCommand(command=DriverEvent.ACQUIRE_SAMPLE)
        reply = self.instrument_agent_client.execute_resource(cmd, timeout=timeout)

        log.debug("Acqire Sample")
        cmd = AgentCommand(command=DriverEvent.ACQUIRE_SAMPLE)
        reply = self.instrument_agent_client.execute_resource(cmd, timeout=timeout)

        log.debug("Acqire Sample")
        cmd = AgentCommand(command=DriverEvent.ACQUIRE_SAMPLE)
        reply = self.instrument_agent_client.execute_resource(cmd, timeout=timeout)

        # Watch the parsed data queue and return once three samples
        # have been read or the default timeout has been reached.
        samples = self.data_subscribers.get_samples(sampleQueue, 3, timeout = timeout)
        self.assertGreaterEqual(len(samples), 3)
        log.trace("SAMPLE: %s" % samples)

        # Verify
        sampleDataAssert(samples.pop())
        sampleDataAssert(samples.pop())
        sampleDataAssert(samples.pop())

        self.assert_reset()

        self.doCleanups()

    def assert_sample_autosample(self, sampleDataAssert, sampleQueue,
                                 timeout=GO_ACTIVE_TIMEOUT):
        """
        Test instrument driver execute interface to start and stop streaming
        mode.

        This command is only useful for testing one stream produced in
        streaming mode at a time.  If your driver has multiple streams
        then you will need to call this method more than once or use a
        different test.
        """
        self.data_subscribers.start_data_subscribers()
        self.addCleanup(self.data_subscribers.stop_data_subscribers)

        self.assert_enter_command_mode()

        self.data_subscribers.clear_sample_queue(sampleQueue)

        # Begin streaming.
        self.assert_start_autosample()

        # Assert we got 3 samples.
        samples = self.data_subscribers.get_samples(sampleQueue, 3, timeout = timeout)
        self.assertGreaterEqual(len(samples), 3)

        s = samples.pop()
        log.debug("SAMPLE: %s" % s)
        sampleDataAssert(s)

        s = samples.pop()
        log.debug("SAMPLE: %s" % s)
        sampleDataAssert(s)

        s = samples.pop()
        log.debug("SAMPLE: %s" % s)
        sampleDataAssert(s)

        # Halt streaming.
        self.assert_stop_autosample()

        self.assert_reset()

        self.doCleanups()

    def assert_reset(self):
        '''
        Exist active state
        '''
        cmd = AgentCommand(command=ResourceAgentEvent.RESET)
        retval = self.instrument_agent_client.execute_agent(cmd,
                                                            timeout=EXECUTE_TIMEOUT)

        state = self.instrument_agent_client.get_agent_state()
        self.assertEqual(state, ResourceAgentState.UNINITIALIZED)

    def assert_get_parameter(self, name, value):
        '''
        verify that parameters are got correctly.  Assumes we are in command mode.
        '''
        getParams = [ name ]

        result = self.instrument_agent_client.get_resource(getParams,
                                                           timeout=GET_TIMEOUT)

        self.assertEqual(result[name], value)

    def assert_set_parameter(self, name, value):
        '''
        verify that parameters are set correctly.  Assumes we are in command mode.
        '''
        setParams = { name : value }
        getParams = [ name ]

        self.instrument_agent_client.set_resource(setParams,
                                                  timeout=SET_TIMEOUT)
        result = self.instrument_agent_client.get_resource(getParams,
                                                           timeout=GET_TIMEOUT)

        self.assertEqual(result[name], value)

    def assert_read_only_parameter(self, name, value):
        '''
        verify that parameters are read only.  Ensure an exception is thrown
        when set is called and that the value returned is the same as the
        passed in value.
        '''
        setParams = { name : value }
        getParams = [ name ]

        # Call set, but verify the command failed.
        #self.instrument_agent_client.set_resource(setParams)

        # Call get and verify the value is correct.
        #result = self.instrument_agent_client.get_resource(getParams)
        #self.assertEqual(result[name], value)

    def assert_stop_autosample(self, timeout=GO_ACTIVE_TIMEOUT):
        '''
        Enter autosample mode from command
        '''
        state = self.instrument_agent_client.get_agent_state()
        self.assertEqual(state, ResourceAgentState.STREAMING)

        # Stop streaming.
        cmd = AgentCommand(command=DriverEvent.STOP_AUTOSAMPLE)
        retval = self.instrument_agent_client.execute_resource(cmd, timeout=timeout)

        state = self.instrument_agent_client.get_agent_state()
        self.assertEqual(state, ResourceAgentState.COMMAND)


    def assert_start_autosample(self, timeout=GO_ACTIVE_TIMEOUT):
        '''
        Enter autosample mode from command
        '''
        res_state = self.instrument_agent_client.get_resource_state()
        self.assertEqual(res_state, DriverProtocolState.COMMAND)

        # Begin streaming.
        cmd = AgentCommand(command=DriverEvent.START_AUTOSAMPLE)
        retval = self.instrument_agent_client.execute_resource(cmd, timeout=timeout)

        state = self.instrument_agent_client.get_agent_state()
        self.assertEqual(state, ResourceAgentState.STREAMING)


    def assert_enter_command_mode(self, timeout=GO_ACTIVE_TIMEOUT):
        '''
        Walk through IA states to get to command mode from uninitialized
        '''
        state = self.instrument_agent_client.get_agent_state()
        if state == ResourceAgentState.UNINITIALIZED:

            with self.assertRaises(Conflict):
                res_state = self.instrument_agent_client.get_resource_state()
    
            cmd = AgentCommand(command=ResourceAgentEvent.INITIALIZE)
            retval = self.instrument_agent_client.execute_agent(cmd, timeout=timeout)
            state = self.instrument_agent_client.get_agent_state()
            self.assertEqual(state, ResourceAgentState.INACTIVE)
            log.info("Sent INITIALIZE; IA state = %s", state)
    
            res_state = self.instrument_agent_client.get_resource_state()
            self.assertEqual(res_state, DriverConnectionState.UNCONFIGURED)
    
            cmd = AgentCommand(command=ResourceAgentEvent.GO_ACTIVE)
            retval = self.instrument_agent_client.execute_agent(cmd, timeout=timeout)
            state = self.instrument_agent_client.get_agent_state()
            log.info("Sent GO_ACTIVE; IA state = %s", state)
            
            if state == ResourceAgentState.STREAMING:
                """ 
                The instrument is in autosample; take it out of autosample,
                which will cause the driver and agent to transition to COMMAND
                """
                self.assert_stop_autosample()
            else:
                cmd = AgentCommand(command=ResourceAgentEvent.RUN)
                retval = self.instrument_agent_client.execute_agent(cmd)
                
            #res_state = self.instrument_agent_client.get_resource_state()
            #self.assertEqual(res_state, DriverProtocolState.COMMAND)

            #state = self.instrument_agent_client.get_agent_state()
            #print("sent run; IA state = %s" %str(state))
            #self.assertEqual(state, ResourceAgentState.COMMAND)
    
            #cmd = AgentCommand(command=ResourceAgentEvent.RUN)
            #retval = self.instrument_agent_client.execute_agent(cmd)
            #state = self.instrument_agent_client.get_agent_state()
            #print("sent run; IA state = %s" %str(state))

        state = self.instrument_agent_client.get_agent_state()
        log.info("Sent RUN; IA state = %s", state)
        self.assertEqual(state, ResourceAgentState.COMMAND)

        res_state = self.instrument_agent_client.get_resource_state()
        self.assertEqual(res_state, DriverProtocolState.COMMAND)

    def assert_direct_access_start_telnet(self, timeout=600):
        """
        @brief This test manually tests that the Instrument Driver properly supports direct access to the physical instrument. (telnet mode)
        """
        self.assert_enter_command_mode()

        # go direct access
        cmd = AgentCommand(command=ResourceAgentEvent.GO_DIRECT_ACCESS,
            kwargs={'session_type': DirectAccessTypes.telnet,
                    'session_timeout':timeout,
                    'inactivity_timeout':timeout})
        retval = self.instrument_agent_client.execute_agent(cmd, timeout=timeout)
        log.warn("go_direct_access retval=" + str(retval.result))

        state = self.instrument_agent_client.get_agent_state()
        self.assertEqual(state, ResourceAgentState.DIRECT_ACCESS)

        # start 'telnet' client with returned address and port
        self.tcp_client = TcpClient(retval.result['ip_address'], retval.result['port'])

        self.assertTrue(self.tcp_client.expect("Username: " ))
        self.tcp_client.send_data("bob\r\n")

        self.assertTrue(self.tcp_client.expect("token: "))
        self.tcp_client.send_data(retval.result['token'] + "\r\n",)

        self.assertTrue(self.tcp_client.telnet_handshake())

        self.assertTrue(self.tcp_client.expect("connected\r\n"))
        
    def assert_direct_access_stop_telnet(self, timeout=GO_ACTIVE_TIMEOUT):
        '''
        Exit out of direct access mode.  We do this by simply changing
        state to command mode.
        @return:
        '''       
        state = self.instrument_agent_client.get_agent_state()
        self.assertEqual(state, ResourceAgentState.DIRECT_ACCESS)

        cmd = AgentCommand(command=ResourceAgentEvent.GO_COMMAND)
        retval = self.instrument_agent_client.execute_agent(cmd, timeout=timeout) # ~9s to run

        state = self.instrument_agent_client.get_agent_state()
        self.assertEqual(state, ResourceAgentState.COMMAND)


    def assert_switch_driver_state(self, command, result_state):
        '''
        Transition to a new driver state using command passed.
        @param command: protocol event used to transition state
        @param result_state: final protocol state
        '''
        cmd = AgentCommand(command=command)
        retval = self.instrument_agent_client.execute_resource(cmd)

        res_state = self.instrument_agent_client.get_resource_state()
        self.assertEqual(res_state, result_state)

    def test_instrument_agent_common_state_model_lifecycle(self,  timeout=GO_ACTIVE_TIMEOUT):
        """
        @brief Test agent state transitions.
               This test verifies that the instrument agent can
               properly command the instrument through the following states.
        @todo  Once direct access settles down and works again, re-enable direct access.

                COMMANDS TESTED
                *ResourceAgentEvent.INITIALIZE
                *ResourceAgentEvent.RESET
                *ResourceAgentEvent.GO_ACTIVE
                *ResourceAgentEvent.RUN
                *ResourceAgentEvent.PAUSE
                *ResourceAgentEvent.RESUME
                *ResourceAgentEvent.GO_COMMAND
                *ResourceAgentEvent.GO_DIRECT_ACCESS
                *ResourceAgentEvent.GO_INACTIVE
                *ResourceAgentEvent.PING_RESOURCE
                *ResourceAgentEvent.CLEAR

                COMMANDS NOT TESTED
                * ResourceAgentEvent.GET_RESOURCE_STATE
                * ResourceAgentEvent.GET_RESOURCE
                * ResourceAgentEvent.SET_RESOURCE
                * ResourceAgentEvent.EXECUTE_RESOURCE

                STATES ACHIEVED:
                * ResourceAgentState.UNINITIALIZED
                * ResourceAgentState.INACTIVE
                * ResourceAgentState.IDLE'
                * ResourceAgentState.STOPPED
                * ResourceAgentState.COMMAND
                * ResourceAgentState.DIRECT_ACCESS

                STATES NOT ACHIEVED:
                * ResourceAgentState.STREAMING
                * ResourceAgentState.TEST
                * ResourceAgentState.CALIBRATE
                * ResourceAgentState.BUSY
        """
        state = self.instrument_agent_client.get_agent_state()
        self.assertEqual(state, ResourceAgentState.UNINITIALIZED)

        cmd = AgentCommand(command=ResourceAgentEvent.INITIALIZE)

        retval = self.instrument_agent_client.execute_agent(cmd,
                                                            timeout=EXECUTE_TIMEOUT)

        state = self.instrument_agent_client.get_agent_state()
        self.assertEqual(state, ResourceAgentState.INACTIVE)

        cmd = AgentCommand(command=ResourceAgentEvent.GO_ACTIVE)
        retval = self.instrument_agent_client.execute_agent(cmd, timeout=timeout)

        state = self.instrument_agent_client.get_agent_state()
        self.assertEqual(state, ResourceAgentState.IDLE)

        cmd = AgentCommand(command=ResourceAgentEvent.GO_INACTIVE)
        retval = self.instrument_agent_client.execute_agent(cmd,
                                                            timeout=EXECUTE_TIMEOUT)
        state = self.instrument_agent_client.get_agent_state()
        self.assertEqual(state, ResourceAgentState.INACTIVE)

        cmd = AgentCommand(command=ResourceAgentEvent.GO_ACTIVE)
        retval = self.instrument_agent_client.execute_agent(cmd, timeout=timeout)
        state = self.instrument_agent_client.get_agent_state()
        self.assertEqual(state, ResourceAgentState.IDLE)

        # Works but doesnt return anything useful when i tried.
        #cmd = AgentCommand(command=ResourceAgentEvent.GET_RESOURCE_STATE)
        #retval = self.instrument_agent_client.execute_agent(cmd)

        # works!
        retval = self.instrument_agent_client.ping_resource()
        retval = self.instrument_agent_client.ping_agent()

        cmd = AgentCommand(command=ResourceAgentEvent.PING_RESOURCE)
        retval = self.instrument_agent_client.execute_agent(cmd,
                                                            timeout=EXECUTE_TIMEOUT)
        self.assertTrue("ping from resource ppid" in retval.result)

        state = self.instrument_agent_client.get_agent_state()
        self.assertEqual(state, ResourceAgentState.IDLE)

        cmd = AgentCommand(command=ResourceAgentEvent.RUN)
        retval = self.instrument_agent_client.execute_agent(cmd,
                                                            timeout=EXECUTE_TIMEOUT)
        state = self.instrument_agent_client.get_agent_state()
        self.assertEqual(state, ResourceAgentState.COMMAND)

        cmd = AgentCommand(command=ResourceAgentEvent.RESET)
        retval = self.instrument_agent_client.execute_agent(cmd,
                                                            timeout=EXECUTE_TIMEOUT)
        state = self.instrument_agent_client.get_agent_state()
        self.assertEqual(state, ResourceAgentState.UNINITIALIZED)

        cmd = AgentCommand(command=ResourceAgentEvent.INITIALIZE)
        retval = self.instrument_agent_client.execute_agent(cmd,
                                                            timeout=EXECUTE_TIMEOUT)
        state = self.instrument_agent_client.get_agent_state()
        self.assertEqual(state, ResourceAgentState.INACTIVE)

        cmd = AgentCommand(command=ResourceAgentEvent.GO_ACTIVE)
        retval = self.instrument_agent_client.execute_agent(cmd, timeout=timeout)
        state = self.instrument_agent_client.get_agent_state()
        self.assertEqual(state, ResourceAgentState.IDLE)

        cmd = AgentCommand(command=ResourceAgentEvent.RUN)
        retval = self.instrument_agent_client.execute_agent(cmd,
                                                            timeout=EXECUTE_TIMEOUT)
        state = self.instrument_agent_client.get_agent_state()
        self.assertEqual(state, ResourceAgentState.COMMAND)

        cmd = AgentCommand(command=ResourceAgentEvent.PAUSE)
        retval = self.instrument_agent_client.execute_agent(cmd,
                                                            timeout=EXECUTE_TIMEOUT)
        state = self.instrument_agent_client.get_agent_state()
        self.assertEqual(state, ResourceAgentState.STOPPED)

        cmd = AgentCommand(command=ResourceAgentEvent.RESUME)
        retval = self.instrument_agent_client.execute_agent(cmd,
                                                            timeout=EXECUTE_TIMEOUT)
        state = self.instrument_agent_client.get_agent_state()
        self.assertEqual(state, ResourceAgentState.COMMAND)

        cmd = AgentCommand(command=ResourceAgentEvent.CLEAR)
        retval = self.instrument_agent_client.execute_agent(cmd,
                                                            timeout=EXECUTE_TIMEOUT)
        state = self.instrument_agent_client.get_agent_state()
        self.assertEqual(state, ResourceAgentState.IDLE)

        cmd = AgentCommand(command=ResourceAgentEvent.RUN)
        retval = self.instrument_agent_client.execute_agent(cmd,
                                                            timeout=EXECUTE_TIMEOUT)
        state = self.instrument_agent_client.get_agent_state()
        self.assertEqual(state, ResourceAgentState.COMMAND)

        cmd = AgentCommand(command=ResourceAgentEvent.GO_DIRECT_ACCESS,
            kwargs={'session_type': DirectAccessTypes.telnet,
            #kwargs={'session_type':DirectAccessTypes.vsp,
                    'session_timeout':600,
                    'inactivity_timeout':600})
        retval = self.instrument_agent_client.execute_agent(cmd,
                                                            timeout=EXECUTE_TIMEOUT)
        # assert it is as long as expected 4149CB23-AF1D-43DF-8688-DDCD2B8E435E
        self.assertTrue(36 == len(retval.result['token']))

        state = self.instrument_agent_client.get_agent_state()
        self.assertEqual(state, ResourceAgentState.DIRECT_ACCESS)

        cmd = AgentCommand(command=ResourceAgentEvent.GO_COMMAND)
        retval = self.instrument_agent_client.execute_agent(cmd,
                                                            timeout=EXECUTE_TIMEOUT)
        state = self.instrument_agent_client.get_agent_state()
        self.assertEqual(state, ResourceAgentState.COMMAND)

        cmd = AgentCommand(command=ResourceAgentEvent.RESET)
        retval = self.instrument_agent_client.execute_agent(cmd,
                                                            timeout=EXECUTE_TIMEOUT)

        state = self.instrument_agent_client.get_agent_state()
        self.assertEqual(state, ResourceAgentState.UNINITIALIZED)

    def test_instrument_agent_to_instrument_driver_connectivity(self, timeout=GO_ACTIVE_TIMEOUT):
        """
        @brief This test verifies that the instrument agent can
               talk to the instrument driver.

               The intent of this is to be a ping to the driver
               layer.
        """
        state = self.instrument_agent_client.get_agent_state()
        self.assertEqual(state, ResourceAgentState.UNINITIALIZED)

        cmd = AgentCommand(command=ResourceAgentEvent.INITIALIZE)
        retval = self.instrument_agent_client.execute_agent(cmd,
                                                            timeout=EXECUTE_TIMEOUT)
        state = self.instrument_agent_client.get_agent_state()
        self.assertEqual(state, ResourceAgentState.INACTIVE)

        cmd = AgentCommand(command=ResourceAgentEvent.GO_ACTIVE)
        retval = self.instrument_agent_client.execute_agent(cmd, timeout=timeout)
        state = self.instrument_agent_client.get_agent_state()
        self.assertEqual(state, ResourceAgentState.IDLE)


        retval = self.instrument_agent_client.ping_resource()
        log.debug("RETVAL = " + str(type(retval)))
        self.assertTrue("ping from resource ppid" in retval)
        self.assertTrue("time:" in retval)

        retval = self.instrument_agent_client.ping_agent()
        log.debug("RETVAL = " + str(type(retval)))
        self.assertTrue("ping from InstrumentAgent" in retval)
        self.assertTrue("time:" in retval)



        cmd = AgentCommand(command=ResourceAgentEvent.GO_INACTIVE)
        retval = self.instrument_agent_client.execute_agent(cmd,
                                                            timeout=EXECUTE_TIMEOUT)
        state = self.instrument_agent_client.get_agent_state()
        self.assertEqual(state, ResourceAgentState.INACTIVE)



    @unittest.skip("not an integration tests, should be in unit tests")
    def test_instrument_error_code_enum(self):
        """
        @brief check InstErrorCode for consistency
        @todo did InstErrorCode become redundant in the last refactor?
        """
        self.assertTrue(self.check_for_reused_values(InstErrorCode))
        pass


    @unittest.skip("not an integration tests, should be in unit tests")
    def test_driver_connection_state_enum(self):
        """
        @brief check DriverConnectionState for consistency
        @todo this check should also be a device specific for drivers like Trhph
        """

        # self.assertEqual(TrhphDriverState.UNCONFIGURED, DriverConnectionState.UNCONFIGURED)
        # self.assertEqual(TrhphDriverState.DISCONNECTED, DriverConnectionState.DISCONNECTED)
        # self.assertEqual(TrhphDriverState.CONNECTED, DriverConnectionState.CONNECTED)

        self.assertTrue(self.check_for_reused_values(DriverConnectionState))

    @unittest.skip("not an integration tests, should be in unit tests")
    def test_resource_agent_event_enum(self):

        self.assertTrue(self.check_for_reused_values(ResourceAgentEvent))


    @unittest.skip("not an integration tests, should be in unit tests")
    def test_resource_agent_state_enum(self):

        self.assertTrue(self.check_for_reused_values(ResourceAgentState))


    @unittest.skip("not an integration tests, should be in unit tests")
    def check_for_reused_values(self, obj):
        """
        @author Roger Unwin
        @brief  verifies that no two definitions resolve to the same value.
        @returns True if no reused values
        """
        match = 0
        outer_match = 0
        for i in [v for v in dir(obj) if not callable(getattr(obj,v))]:
            if i.startswith('_') == False:
                outer_match = outer_match + 1
                for j in [x for x in dir(obj) if not callable(getattr(obj,x))]:
                    if i.startswith('_') == False:
                        if getattr(obj, i) == getattr(obj, j):
                            match = match + 1
                            log.debug(str(i) + " == " + j + " (Looking for reused values)")

        # If this assert fails, then two of the enumerations have an identical value...
        return match == outer_match


    @unittest.skip("not an integration tests, should be in unit tests")
    def test_driver_async_event_enum(self):
        """
        @ brief ProtocolState enum test

            1. test that SBE37ProtocolState matches the expected enums from DriverProtocolState.
            2. test that multiple distinct states do not resolve back to the same string.
        """

        self.assertTrue(self.check_for_reused_values(DriverAsyncEvent))

    @unittest.skip("Transaction management not yet implemented")
    def test_transaction_management_messages(self):
        """
        @brief This tests the start_transaction and
               end_transaction methods.
               https://confluence.oceanobservatories.org/display/syseng/CIAD+MI+SV+Instrument+Agent+Interface#CIADMISVInstrumentAgentInterface-Transactionmanagementmessages
               * start_transaction(acq_timeout,exp_timeout)
               * end_transaction(transaction_id)
               * transaction_id

               See: ion/services/mi/instrument_agent.py
               UPDATE: stub it out fill in later when its available ... place holder
        TODO:
        """
        pass

    def de_dupe(self, list_in):
        unique_set = Set(item for item in list_in)
        return [(item) for item in unique_set]

    def test_driver_notification_messages(self, timeout=GO_ACTIVE_TIMEOUT):
        """
        @brief This tests event messages from the driver.  The following
               test moves the IA through all its states.  As it does this,
               event messages are generated and caught.  These messages
               are then compared with a list of expected messages to
               insure that the proper messages have been generated.
        """

        # Clear off any events from before this test so we have consistent state

        self.event_subscribers.events_received = []

        expected_events = [
            'AgentState=RESOURCE_AGENT_STATE_INACTIVE',
            'AgentCommand=RESOURCE_AGENT_EVENT_INITIALIZE',
            'ResourceState=DRIVER_STATE_DISCONNECTED',
            'ResourceState=DRIVER_STATE_DISCONNECTED',
            'ResourceState=DRIVER_STATE_UNKNOWN',
            #'ResourceConfig',
            'ResourceState=DRIVER_STATE_COMMAND',
            'AgentState=RESOURCE_AGENT_STATE_IDLE',
            'AgentCommand=RESOURCE_AGENT_EVENT_GO_ACTIVE',
            'AgentState=RESOURCE_AGENT_STATE_COMMAND',
            'AgentCommand=RESOURCE_AGENT_EVENT_RUN',
            'AgentCommand=RESOURCE_AGENT_PING_RESOURCE',
            'ResourceState=DRIVER_STATE_DISCONNECTED',
            'ResourceState=DRIVER_STATE_UNCONFIGURED',
            'AgentState=RESOURCE_AGENT_STATE_UNINITIALIZED',
            'AgentCommand=RESOURCE_AGENT_EVENT_RESET',
            'AgentState=RESOURCE_AGENT_STATE_INACTIVE',
            'AgentCommand=RESOURCE_AGENT_EVENT_INITIALIZE',
            'ResourceState=DRIVER_STATE_DISCONNECTED',
            'ResourceState=DRIVER_STATE_DISCONNECTED',
            'ResourceState=DRIVER_STATE_UNKNOWN',
            #'ResourceConfig',
            'ResourceState=DRIVER_STATE_COMMAND',
            'AgentState=RESOURCE_AGENT_STATE_IDLE',
            'AgentCommand=RESOURCE_AGENT_EVENT_GO_ACTIVE',
            'AgentState=RESOURCE_AGENT_STATE_COMMAND',
            'AgentCommand=RESOURCE_AGENT_EVENT_RUN',
            'AgentState=RESOURCE_AGENT_STATE_STOPPED',
            'AgentCommand=RESOURCE_AGENT_EVENT_PAUSE',
            'AgentState=RESOURCE_AGENT_STATE_COMMAND',
            'AgentCommand=RESOURCE_AGENT_EVENT_RESUME',
            'AgentState=RESOURCE_AGENT_STATE_IDLE',
            'AgentCommand=RESOURCE_AGENT_EVENT_CLEAR',
            'AgentState=RESOURCE_AGENT_STATE_COMMAND',
            'AgentCommand=RESOURCE_AGENT_EVENT_RUN',
            'AgentState=RESOUCE_AGENT_STATE_DIRECT_ACCESS',
            'AgentCommand=RESOURCE_AGENT_EVENT_GO_DIRECT_ACCESS',
            'ResourceState=DRIVER_STATE_DIRECT_ACCESS',
            'ResourceState=DRIVER_STATE_COMMAND',
            'AgentState=RESOURCE_AGENT_STATE_COMMAND',
            'AgentCommand=RESOURCE_AGENT_EVENT_GO_COMMAND',
            'ResourceState=DRIVER_STATE_DISCONNECTED',
            'ResourceState=DRIVER_STATE_UNCONFIGURED',
            'AgentState=RESOURCE_AGENT_STATE_UNINITIALIZED',
            'AgentCommand=RESOURCE_AGENT_EVENT_RESET'
        ]


        state = self.instrument_agent_client.get_agent_state()
        self.assertEqual(state, ResourceAgentState.UNINITIALIZED)

        cmd = AgentCommand(command=ResourceAgentEvent.INITIALIZE)
        retval = self.instrument_agent_client.execute_agent(cmd,
                                                            timeout=EXECUTE_TIMEOUT)
        state = self.instrument_agent_client.get_agent_state()
        self.assertEqual(state, ResourceAgentState.INACTIVE)

        cmd = AgentCommand(command=ResourceAgentEvent.GO_ACTIVE)
        retval = self.instrument_agent_client.execute_agent(cmd, timeout=GO_ACTIVE_TIMEOUT)
        state = self.instrument_agent_client.get_agent_state()
        self.assertEqual(state, ResourceAgentState.IDLE)

        cmd = AgentCommand(command=ResourceAgentEvent.RUN)
        retval = self.instrument_agent_client.execute_agent(cmd,
                                                            timeout=EXECUTE_TIMEOUT)
        state = self.instrument_agent_client.get_agent_state()
        self.assertEqual(state, ResourceAgentState.COMMAND)

        retval = self.instrument_agent_client.ping_resource()

        retval = self.instrument_agent_client.ping_agent()

        cmd = AgentCommand(command=ResourceAgentEvent.PING_RESOURCE)
        retval = self.instrument_agent_client.execute_agent(cmd,
                                                            timeout=EXECUTE_TIMEOUT)
        self.assertTrue("ping from resource ppid" in retval.result)


        #cmd = AgentCommand(command=ResourceAgentEvent.GO_ACTIVE)
        #retval = self.instrument_agent_client.execute_agent(cmd)
        #state = self.instrument_agent_client.get_agent_state()
        #self.assertEqual(state, ResourceAgentState.IDLE)

        #cmd = AgentCommand(command=ResourceAgentEvent.RUN)
        #retval = self.instrument_agent_client.execute_agent(cmd)
        #state = self.instrument_agent_client.get_agent_state()
        #self.assertEqual(state, ResourceAgentState.COMMAND)

        cmd = AgentCommand(command=ResourceAgentEvent.RESET)
        retval = self.instrument_agent_client.execute_agent(cmd,
                                                            timeout=EXECUTE_TIMEOUT)
        state = self.instrument_agent_client.get_agent_state()
        self.assertEqual(state, ResourceAgentState.UNINITIALIZED)

        cmd = AgentCommand(command=ResourceAgentEvent.INITIALIZE)
        retval = self.instrument_agent_client.execute_agent(cmd,
                                                            timeout=EXECUTE_TIMEOUT)
        state = self.instrument_agent_client.get_agent_state()
        self.assertEqual(state, ResourceAgentState.INACTIVE)

        cmd = AgentCommand(command=ResourceAgentEvent.GO_ACTIVE)
        retval = self.instrument_agent_client.execute_agent(cmd, timeout=GO_ACTIVE_TIMEOUT)
        state = self.instrument_agent_client.get_agent_state()
        self.assertEqual(state, ResourceAgentState.IDLE)

        cmd = AgentCommand(command=ResourceAgentEvent.RUN)
        retval = self.instrument_agent_client.execute_agent(cmd,
                                                            timeout=EXECUTE_TIMEOUT)
        state = self.instrument_agent_client.get_agent_state()
        self.assertEqual(state, ResourceAgentState.COMMAND)

        cmd = AgentCommand(command=ResourceAgentEvent.PAUSE)
        retval = self.instrument_agent_client.execute_agent(cmd,
                                                            timeout=EXECUTE_TIMEOUT)
        state = self.instrument_agent_client.get_agent_state()
        self.assertEqual(state, ResourceAgentState.STOPPED)

        cmd = AgentCommand(command=ResourceAgentEvent.RESUME)
        retval = self.instrument_agent_client.execute_agent(cmd,
                                                            timeout=EXECUTE_TIMEOUT)
        state = self.instrument_agent_client.get_agent_state()
        self.assertEqual(state, ResourceAgentState.COMMAND)

        cmd = AgentCommand(command=ResourceAgentEvent.CLEAR)
        retval = self.instrument_agent_client.execute_agent(cmd,
                                                            timeout=EXECUTE_TIMEOUT)
        state = self.instrument_agent_client.get_agent_state()
        self.assertEqual(state, ResourceAgentState.IDLE)

        cmd = AgentCommand(command=ResourceAgentEvent.RUN)
        retval = self.instrument_agent_client.execute_agent(cmd,
                                                            timeout=EXECUTE_TIMEOUT)
        state = self.instrument_agent_client.get_agent_state()
        self.assertEqual(state, ResourceAgentState.COMMAND)

        cmd = AgentCommand(command=ResourceAgentEvent.GO_DIRECT_ACCESS,
            #kwargs={'session_type': DirectAccessTypes.telnet,
            kwargs={'session_type':DirectAccessTypes.vsp,
                    'session_timeout':600,
                    'inactivity_timeout':600})
        retval = self.instrument_agent_client.execute_agent(cmd,
                                                            timeout=EXECUTE_TIMEOUT)
        # assert it is as long as expected 4149CB23-AF1D-43DF-8688-DDCD2B8E435E
        self.assertTrue(36 == len(retval.result['token']))

        state = self.instrument_agent_client.get_agent_state()
        self.assertEqual(state, ResourceAgentState.DIRECT_ACCESS)

        cmd = AgentCommand(command=ResourceAgentEvent.GO_COMMAND)
        retval = self.instrument_agent_client.execute_agent(cmd,
                                                            timeout=EXECUTE_TIMEOUT)
        state = self.instrument_agent_client.get_agent_state()
        self.assertEqual(state, ResourceAgentState.COMMAND)

        cmd = AgentCommand(command=ResourceAgentEvent.RESET)
        retval = self.instrument_agent_client.execute_agent(cmd,
                                                            timeout=EXECUTE_TIMEOUT)
        state = self.instrument_agent_client.get_agent_state()
        self.assertEqual(state, ResourceAgentState.UNINITIALIZED)


        #
        # Refactor changed it so no description is ever present.
        # go with state instead i guess...
        #

        raw_events = []
        for x in self.event_subscribers.events_received:
            if str(type(x)) == "<class 'interface.objects.ResourceAgentCommandEvent'>":
                log.debug(str(type(x)) + " ++********************* AgentCommand=" + str(x.execute_command))
                raw_events.append("AgentCommand=" + str(x.execute_command))
            elif str(type(x)) == "<class 'interface.objects.ResourceAgentResourceStateEvent'>":
                log.debug(str(type(x)) + " ++********************* ResourceState=" + str(x.state))
                raw_events.append("ResourceState=" + str(x.state))
            elif str(type(x)) == "<class 'interface.objects.ResourceAgentStateEvent'>":
                log.debug(str(type(x)) + " ++********************* AgentState=" + str(x.state))
                raw_events.append("AgentState=" + str(x.state))
            elif str(type(x)) == "<class 'interface.objects.ResourceAgentResourceConfigEvent'>":
                log.debug(str(type(x)) + " ++********************* ResourceConfig")
                raw_events.append("ResourceConfig")
            else:
                log.debug(str(type(x)) + " ++********************* " + str(x))

        for x in sorted(raw_events):
            log.debug(str(x) + " ?in (expected_events) = " + str(x in expected_events))
            self.assertTrue(x in expected_events)

        for x in sorted(expected_events):
            log.debug(str(x) + " ?in (raw_events) = " + str(x in raw_events))
            self.assertTrue(x in raw_events)

        # assert we got the expected number of events
        num_expected = len(self.de_dupe(expected_events))
        num_actual = len(self.de_dupe(raw_events))
        log.debug("num_expected = " + str(num_expected) + " num_actual = " + str(num_actual))
        self.assertTrue(num_actual == num_expected)

        pass

    @unittest.skip("redundant test")
    def test_instrument_driver_to_physical_instrument_interoperability(self, timeout=GO_ACTIVE_TIMEOUT):
        """
        @Brief this test is the integreation test test_connect
               but run through the agent.

               On a seabird sbe37 this results in a ds and dc command being sent.
        """
        cmd = AgentCommand(command=ResourceAgentEvent.INITIALIZE)
        retval = self.instrument_agent_client.execute_agent(cmd)
        state = self.instrument_agent_client.get_agent_state()
        self.assertEqual(state, ResourceAgentState.INACTIVE)

        cmd = AgentCommand(command=ResourceAgentEvent.GO_ACTIVE)
        retval = self.instrument_agent_client.execute_agent(cmd, timeout=timeout)
        state = self.instrument_agent_client.get_agent_state()
        self.assertEqual(state, ResourceAgentState.IDLE)

    @unittest.skip("Driver.get_device_signature not yet implemented")
    def test_get_device_signature(self):
        """
        @Brief this test will call get_device_signature once that is
               implemented in the driver
        """
        pass

    @unittest.skip("redundant test")
    def test_initialize(self):
        """
        Test agent initialize command. This causes creation of
        driver process and transition to inactive.
        """
        state = self.instrument_agent_client.get_agent_state()
        self.assertEqual(state, ResourceAgentState.UNINITIALIZED)

        cmd = AgentCommand(command=ResourceAgentEvent.INITIALIZE)
        retval = self.instrument_agent_client.execute_agent(cmd)
        state = self.instrument_agent_client.get_agent_state()
        self.assertEqual(state, ResourceAgentState.INACTIVE)

        cmd = AgentCommand(command=ResourceAgentEvent.RESET)
        retval = self.instrument_agent_client.execute_agent(cmd)
        state = self.instrument_agent_client.get_agent_state()
        self.assertEqual(state, ResourceAgentState.UNINITIALIZED)
<|MERGE_RESOLUTION|>--- conflicted
+++ resolved
@@ -156,8 +156,6 @@
 
         self.initialized = True
 
-
-<<<<<<< HEAD
     def _build_packet_config(self, param_config):
         """
         Build a packet config from various data types.
@@ -189,10 +187,7 @@
         return result
 
 
-class InstrumentDriverDataParticleMixin(unittest.TestCase):
-=======
 class InstrumentDriverDataParticleMixin(MiUnitTest):
->>>>>>> 1b751e13
     """
     Base class for data particle mixin.  Used for data particle validation.
     """
