"""
@package ${driver_module}
@file ${file}
@author ${author}
@brief Driver for the ${driver_name}
Release notes:

${release_notes}
"""

__author__ = '${author}'
__license__ = 'Apache 2.0'

import string

from mi.core.log import get_logger ; log = get_logger()

from mi.dataset.dataset_driver import SimpleDataSetDriver
<<<<<<< HEAD
=======
from mi.dataset.harvester import AdditiveSequentialFileHarvester
>>>>>>> b66202d2

class ${constructor}(SimpleDataSetDriver):
    def _build_parser(self, parser_state, infile):
        """
        Build and return the parser
        """
        # *** Replace the following with parser initialization ***
        self._parser = None
        return self._parser

    def _build_harvester(self, harvester_state):
        """
        Build and return the harvester
        """
<<<<<<< HEAD
        # *** Replace the following with harvester initialization ***
        self._harvester = None     
        return self._harvester
=======
        self._harvester = AdditiveSequentialFileHarvester(
            self._harvester_config, 
            harvester_state,
            self._new_file_callback,
            self._exception_callback
        )
       
        return self._harvester
>>>>>>> b66202d2
<|MERGE_RESOLUTION|>--- conflicted
+++ resolved
@@ -16,10 +16,6 @@
 from mi.core.log import get_logger ; log = get_logger()
 
 from mi.dataset.dataset_driver import SimpleDataSetDriver
-<<<<<<< HEAD
-=======
-from mi.dataset.harvester import AdditiveSequentialFileHarvester
->>>>>>> b66202d2
 
 class ${constructor}(SimpleDataSetDriver):
     def _build_parser(self, parser_state, infile):
@@ -34,17 +30,6 @@
         """
         Build and return the harvester
         """
-<<<<<<< HEAD
         # *** Replace the following with harvester initialization ***
         self._harvester = None     
-        return self._harvester
-=======
-        self._harvester = AdditiveSequentialFileHarvester(
-            self._harvester_config, 
-            harvester_state,
-            self._new_file_callback,
-            self._exception_callback
-        )
-       
-        return self._harvester
->>>>>>> b66202d2
+        return self._harvester