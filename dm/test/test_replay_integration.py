--- conflicted
+++ resolved
@@ -16,13 +16,10 @@
 from nose.plugins.attrib import attr
 from prototype.sci_data.ctd_stream import ctd_stream_packet, ctd_stream_definition
 from pyon.public import RT, PRED, log, IonObject
-<<<<<<< HEAD
 
 import unittest
 import os
-=======
-import unittest, os
->>>>>>> a6ff2e3a
+
 
 import random
 
